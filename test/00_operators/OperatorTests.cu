--- conflicted
+++ resolved
@@ -3782,12 +3782,9 @@
 TYPED_TEST(OperatorTestsFloatNonHalf, FftShiftWithTransform)
 {
   MATX_ENTER_HANDLER();
-<<<<<<< HEAD
-  using TestType = cuda::std::tuple_element_t<0, TypeParam>;
-=======
-  using TestType = std::tuple_element_t<0, TypeParam>;
-  using ExecType = std::tuple_element_t<1, TypeParam>;  
->>>>>>> 381a6b2c
+  using TestType = cuda::std::tuple_element_t<0, TypeParam>;
+  using ExecType = cuda::std::tuple_element_t<1 TypeParam>;
+  
   using inner_type = typename inner_op_type_t<TestType>::type;
   using complex_type = detail::complex_from_scalar_t<inner_type>;
 
