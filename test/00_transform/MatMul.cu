////////////////////////////////////////////////////////////////////////////////
// BSD 3-Clause License
//
// Copyright (c) 2021, NVIDIA Corporation
// All rights reserved.
//
// Redistribution and use in source and binary forms, with or without
// modification, are permitted provided that the following conditions are met:
//
// 1. Redistributions of source code must retain the above copyright notice, this
//    list of conditions and the following disclaimer.
//
// 2. Redistributions in binary form must reproduce the above copyright notice,
//    this list of conditions and the following disclaimer in the documentation
//    and/or other materials provided with the distribution.
//
// 3. Neither the name of the copyright holder nor the names of its
//    contributors may be used to endorse or promote products derived from
//    this software without specific prior written permission.
//
// THIS SOFTWARE IS PROVIDED BY THE COPYRIGHT HOLDERS AND CONTRIBUTORS "AS IS"
// AND ANY EXPRESS OR IMPLIED WARRANTIES, INCLUDING, BUT NOT LIMITED TO, THE
// IMPLIED WARRANTIES OF MERCHANTABILITY AND FITNESS FOR A PARTICULAR PURPOSE ARE
// DISCLAIMED. IN NO EVENT SHALL THE COPYRIGHT HOLDER OR CONTRIBUTORS BE LIABLE
// FOR ANY DIRECT, INDIRECT, INCIDENTAL, SPECIAL, EXEMPLARY, OR CONSEQUENTIAL
// DAMAGES (INCLUDING, BUT NOT LIMITED TO, PROCUREMENT OF SUBSTITUTE GOODS OR
// SERVICES; LOSS OF USE, DATA, OR PROFITS; OR BUSINESS INTERRUPTION) HOWEVER
// CAUSED AND ON ANY THEORY OF LIABILITY, WHETHER IN CONTRACT, STRICT LIABILITY,
// OR TORT (INCLUDING NEGLIGENCE OR OTHERWISE) ARISING IN ANY WAY OUT OF THE USE
// OF THIS SOFTWARE, EVEN IF ADVISED OF THE POSSIBILITY OF SUCH DAMAGE.
/////////////////////////////////////////////////////////////////////////////////

#include "assert.h"
#include "matx.h"
#include "test_types.h"
#include "utilities.h"
#include "gtest/gtest.h"

using namespace matx;

/* NOTE: CUTLASS tests are disabled for now. The compile times are too long at
 * the moment */
template <typename T> class MatMulTest : public ::testing::Test {
protected:
  void SetUp() override
  {
    CheckTestTensorCoreTypeSupport<T>();

    pb = std::make_unique<detail::MatXPybind>(); // Half precision needs a bit more
                                         // tolerance when compared to fp32
    if constexpr (is_complex_half_v<T> || is_matx_half_v<T>) {
      thresh = 0.5f;
    }
  }

  void TearDown() { pb.reset(); }

  std::unique_ptr<detail::MatXPybind> pb;
  float thresh = 0.01f;
};

template <typename TensorType>
class MatMulTestFloatTypes : public MatMulTest<TensorType> {
};
template <typename TensorType>
class MatMulTestFloatNonHalfTypes : public MatMulTest<TensorType> {
};

TYPED_TEST_SUITE(MatMulTestFloatTypes, MatXFloatTypes);
TYPED_TEST_SUITE(MatMulTestFloatNonHalfTypes, MatXFloatNonHalfTypes);

TYPED_TEST(MatMulTestFloatTypes, SmallRect)
{
  MATX_ENTER_HANDLER();
  constexpr index_t m = 4;
  constexpr index_t k = 8;
  constexpr index_t n = 16;
  tensor_t<TypeParam, 2> a{{m, k}};
  tensor_t<TypeParam, 2> b{{k, n}};
  tensor_t<TypeParam, 2> c{{m, n}};

  this->pb->template InitAndRunTVGenerator<TypeParam>(
      "00_transforms", "matmul_operators", "run", {m, k, n});

  this->pb->NumpyToTensorView(a, "a");
  this->pb->NumpyToTensorView(b, "b");

  matmul<decltype(c), decltype(a), decltype(b), PROVIDER_TYPE_CUBLASLT>(c, a, b);
  MATX_TEST_ASSERT_COMPARE(this->pb, c, "c", this->thresh);

  MATX_EXIT_HANDLER();
}

TYPED_TEST(MatMulTestFloatTypes, SmallRectATranspose)
{
  MATX_ENTER_HANDLER();
  constexpr index_t m = 4;
  constexpr index_t k = 8;
  constexpr index_t n = 16;
  tensor_t<TypeParam, 2> a{{k, m}};
  tensor_t<TypeParam, 2> b{{k, n}};
  tensor_t<TypeParam, 2> c{{m, n}};

  this->pb->template InitAndRunTVGenerator<TypeParam>(
      "00_transforms", "matmul_operators", "run_a_transpose", {m, k, n});

  this->pb->NumpyToTensorView(a, "a");
  this->pb->NumpyToTensorView(b, "b");

  auto at = a.PermuteMatrix();
  matmul(c, at, b);
  MATX_TEST_ASSERT_COMPARE(this->pb, c, "c", this->thresh);

  MATX_EXIT_HANDLER();
}

TYPED_TEST(MatMulTestFloatTypes, SmallRectBTranspose)
{
  MATX_ENTER_HANDLER();
  constexpr index_t m = 4;
  constexpr index_t k = 8;
  constexpr index_t n = 16;
  tensor_t<TypeParam, 2> a{{m, k}};
  tensor_t<TypeParam, 2> b{{n, k}};
  tensor_t<TypeParam, 2> c{{m, n}};

  this->pb->template InitAndRunTVGenerator<TypeParam>(
      "00_transforms", "matmul_operators", "run_b_transpose", {m, k, n});

  this->pb->NumpyToTensorView(a, "a");
  this->pb->NumpyToTensorView(b, "b");

  auto bt = b.PermuteMatrix();
  matmul(c, a, bt);
  MATX_TEST_ASSERT_COMPARE(this->pb, c, "c", this->thresh);

  MATX_EXIT_HANDLER();
}

<<<<<<< HEAD
TYPED_TEST(MatMulTestFloatTypes, LargeData)
{
  MATX_ENTER_HANDLER();
  constexpr index_t i = 12;
  constexpr index_t j = 12;
  constexpr index_t k = 12;
  constexpr index_t m = 12;
  constexpr index_t n = 12;
  tensor_t<TypeParam, 4> a{{i,j,m,k}}; 
  tensor_t<TypeParam, 4> b{{i,j,k,n}}; 
  tensor_t<TypeParam, 4> c{{i,j,m,n}};
  
  matmul(c, a, b);

=======
TYPED_TEST(MatMulTestFloatNonHalfTypes, SmallRectCTranspose)
{
  MATX_ENTER_HANDLER();
  constexpr index_t m = 4;
  constexpr index_t k = 8;
  constexpr index_t n = 16;
  tensor_t<TypeParam, 2> a{{m, k}};
  tensor_t<TypeParam, 2> b{{k, n}};
  tensor_t<TypeParam, 2> c{{n, m}};

  this->pb->template InitAndRunTVGenerator<TypeParam>(
      "00_transforms", "matmul_operators", "run", {m, k, n});

  this->pb->NumpyToTensorView(a, "a");
  this->pb->NumpyToTensorView(b, "b");

  auto ct = transpose(c);

  matmul(ct, a, b);
  MATX_TEST_ASSERT_COMPARE(this->pb, ct, "c", this->thresh);
>>>>>>> 1c0856e2

  MATX_EXIT_HANDLER();
}

TYPED_TEST(MatMulTestFloatTypes, SmallRectUserPointer)
{
  MATX_ENTER_HANDLER();
  constexpr index_t m = 4;
  constexpr index_t k = 8;
  constexpr index_t n = 16;
  TypeParam *ap, *bp, *cp;
  cudaMallocManaged(&ap, m*k*sizeof(TypeParam));
  cudaMallocManaged(&bp, k*n*sizeof(TypeParam));
  cudaMallocManaged(&cp, m*n*sizeof(TypeParam));

  auto a = make_tensor<TypeParam, 2>(ap, {m, k},false);
  auto b = make_tensor<TypeParam, 2>(bp, {k, n},false);
  auto c = make_tensor<TypeParam, 2>(cp, {m, n},false);

  this->pb->template InitAndRunTVGenerator<TypeParam>(
      "00_transforms", "matmul_operators", "run", {m, k, n});

  this->pb->NumpyToTensorView(a, "a");
  this->pb->NumpyToTensorView(b, "b");

  matmul<decltype(c), decltype(a), decltype(b), PROVIDER_TYPE_CUBLASLT>(c, a, b);
  MATX_TEST_ASSERT_COMPARE(this->pb, c, "c", this->thresh);

  cudaFree(ap);
  cudaFree(bp);
  cudaFree(cp);

  MATX_EXIT_HANDLER();
}


TYPED_TEST(MatMulTestFloatTypes, DISABLED_SmallRectTranspose)
{
  MATX_ENTER_HANDLER();
  constexpr index_t m = 4;
  constexpr index_t k = 8;
  constexpr index_t n = 16;
  tensor_t<TypeParam, 2> a{{m, k}};
  tensor_t<TypeParam, 2> b{{k, n}};
  tensor_t<TypeParam, 2> c{{m, n}};

  auto at = a.Permute({1,0});
  auto bt = b.Permute({1,0});
  auto ct = c.Permute({1,0});

  this->pb->template InitAndRunTVGenerator<TypeParam>(
      "00_transforms", "matmul_operators", "run_transpose", {m, k, n});

  this->pb->NumpyToTensorView(a, "a");
  this->pb->NumpyToTensorView(b, "b");

  matmul<decltype(ct), decltype(bt), decltype(at), PROVIDER_TYPE_CUBLASLT>(ct, bt, at);

  MATX_TEST_ASSERT_COMPARE(this->pb, ct, "c", 0.01);
  MATX_EXIT_HANDLER();
}

TYPED_TEST(MatMulTestFloatTypes, SmallSquare)
{
  MATX_ENTER_HANDLER();
  constexpr index_t m = 4;
  constexpr index_t k = 4;
  constexpr index_t n = 4;
  tensor_t<TypeParam, 2> a{{m, k}};
  tensor_t<TypeParam, 2> b{{k, n}};
  tensor_t<TypeParam, 2> c{{m, n}};

  this->pb->template InitAndRunTVGenerator<TypeParam>(
      "00_transforms", "matmul_operators", "run", {m, k, n});

  this->pb->NumpyToTensorView(a, "a");
  this->pb->NumpyToTensorView(b, "b");

  matmul<decltype(c), decltype(a), decltype(b), PROVIDER_TYPE_CUBLASLT>(c, a, b);
  MATX_TEST_ASSERT_COMPARE(this->pb, c, "c", this->thresh);

  // matmul<TypeParam, TypeParam, TypeParam, 2, PROVIDER_TYPE_CUTLASS>(c, a,
  //                                                                    b);
  // MATX_TEST_ASSERT_COMPARE(this->pb, c, "c", this->thresh);
  MATX_EXIT_HANDLER();
}

TYPED_TEST(MatMulTestFloatTypes, MediumRect)
{
  MATX_ENTER_HANDLER();
  constexpr index_t m = 128;
  constexpr index_t k = 256;
  constexpr index_t n = 512;
  tensor_t<TypeParam, 2> a{{m, k}};
  tensor_t<TypeParam, 2> b{{k, n}};
  tensor_t<TypeParam, 2> c{{m, n}};

  this->pb->template InitAndRunTVGenerator<TypeParam>(
      "00_transforms", "matmul_operators", "run", {m, k, n});

  this->pb->NumpyToTensorView(a, "a");
  this->pb->NumpyToTensorView(b, "b");

  matmul<decltype(c), decltype(a), decltype(b), PROVIDER_TYPE_CUBLASLT>(c, a, b);
  MATX_TEST_ASSERT_COMPARE(this->pb, c, "c", this->thresh);

  // matmul<TypeParam, TypeParam, TypeParam, 2, PROVIDER_TYPE_CUTLASS>(c, a,
  //                                                                    b);
  // MATX_TEST_ASSERT_COMPARE(this->pb, c, "c", this->thresh);

  MATX_EXIT_HANDLER();
}

TYPED_TEST(MatMulTestFloatTypes, MediumRectBatched)
{
  MATX_ENTER_HANDLER();
  constexpr index_t batches = 5;
  constexpr index_t m = 128;
  constexpr index_t k = 256;
  constexpr index_t n = 512;
  
  tensor_t<TypeParam, 3> a{{batches, m, k}};
  tensor_t<TypeParam, 3> b{{batches, k, n}};
  tensor_t<TypeParam, 3> c{{batches, m, n}};  

  this->pb->template InitAndRunTVGenerator<TypeParam>(
      "00_transforms", "matmul_operators", "run", {batches, m, k, n});

  this->pb->NumpyToTensorView(a, "a");
  this->pb->NumpyToTensorView(b, "b");

  matmul<decltype(c), decltype(a), decltype(b), PROVIDER_TYPE_CUBLASLT>(c, a, b);

  MATX_TEST_ASSERT_COMPARE(this->pb, c, "c", this->thresh);

  MATX_EXIT_HANDLER();
}

TYPED_TEST(MatMulTestFloatTypes, MediumRectBatched4D)
{
  MATX_ENTER_HANDLER();
  // constexpr index_t batches = 5;
  // constexpr index_t m = 128;
  // constexpr index_t k = 256;
  // constexpr index_t n = 512;
  
  auto a = make_tensor<TypeParam>({5, 5, 128, 256});
  auto b = make_tensor<TypeParam>({5, 5, 256, 512});
  auto c = make_tensor<TypeParam>({5, 5, 128, 512});  

  this->pb->template InitAndRunTVGenerator<TypeParam>(
      "00_transforms", "matmul_operators", "run", {5, 5, 128, 256, 512});

  this->pb->NumpyToTensorView(a, "a");
  this->pb->NumpyToTensorView(b, "b");

  matmul<decltype(c), decltype(a), decltype(b), PROVIDER_TYPE_CUBLASLT>(c, a, b);

  MATX_TEST_ASSERT_COMPARE(this->pb, c, "c", this->thresh);

  MATX_EXIT_HANDLER();
}

TYPED_TEST(MatMulTestFloatNonHalfTypes,  MatMulAxis)
{
  MATX_ENTER_HANDLER();
   
  constexpr index_t m = 16;
  constexpr index_t k = 32;
  constexpr index_t n = 64;
  constexpr index_t b = 8;
    
  tensor_t<TypeParam, 3> a3{{b, m, k}};
  tensor_t<TypeParam, 3> b3{{b, k, n}};
  tensor_t<TypeParam, 3> c3{{b, m, n}};
    
  this->pb->template InitAndRunTVGenerator<TypeParam>(
    "00_transforms", "matmul_operators", "run", {b, m, k, n});

  this->pb->NumpyToTensorView(a3, "a");
  this->pb->NumpyToTensorView(b3, "b");
  
  { // identity permute
    const int axis[2] = {1, 2};
    std::array<int, 3> perm({0, 1, 2});

    tensor_t<TypeParam, 3> ai{{b, m, k}};
    tensor_t<TypeParam, 3> bi{{b, k, n}};
    tensor_t<TypeParam, 3> ci{{b, m, n}};

    auto ap = permute(ai, perm);
    auto bp = permute(bi, perm);
    auto cp = permute(ci, perm);

    (ap = a3).run();
    (bp = b3).run();

    matmul(ci, ai, bi, axis);
    
    (c3 = cp).run();

    cudaStreamSynchronize(0);

    MATX_TEST_ASSERT_COMPARE(this->pb, c3, "c", this->thresh);
  }

  { // transposing inner dims
    const int axis[2] = {2, 1};
    std::array<int, 3> perm({0, 2, 1});

    tensor_t<TypeParam, 3> ai{{b, k, m}};
    tensor_t<TypeParam, 3> bi{{b, n, k}};
    tensor_t<TypeParam, 3> ci{{b, n, m}};

    auto ap = permute(ai, perm);
    auto bp = permute(bi, perm);
    auto cp = permute(ci, perm);

    // copy data into permuted inputs
    (ap = a3).run();
    (bp = b3).run();

    matmul(ci, ai, bi, axis);
    
    // copy result from permuted output
    (c3 = cp).run();

    cudaStreamSynchronize(0);

    MATX_TEST_ASSERT_COMPARE(this->pb, c3, "c", this->thresh);
  }
  
  { // first and last
    const int axis[2] = {0 ,2};
    std::array<int, 3> perm({1, 0, 2});

    tensor_t<TypeParam, 3> ai{{m, b, k}};
    tensor_t<TypeParam, 3> bi{{k, b, n}};
    tensor_t<TypeParam, 3> ci{{m, b, n}};

    auto ap = permute(ai, perm);
    auto bp = permute(bi, perm);
    auto cp = permute(ci, perm);

    // copy data into permuted inputs
    (ap = a3).run();
    (bp = b3).run();

    matmul(ci, ai, bi, axis);
    
    // copy result from permuted output
    (c3 = cp).run();

    cudaStreamSynchronize(0);

    MATX_TEST_ASSERT_COMPARE(this->pb, c3, "c", this->thresh);
  }
 
  {  // affine not supported
    const int axis[2] = {0, 1};
    std::array<int, 3> perm({2, 0, 1});

    tensor_t<TypeParam, 3> ai{{m, k, b}};
    tensor_t<TypeParam, 3> bi{{k, n, b}};
    tensor_t<TypeParam, 3> ci{{m, n, b}};

    auto ap = permute(ai, perm);
    auto bp = permute(bi, perm);
    auto cp = permute(ci, perm);

    // copy data into permuted inputs
    (ap = a3).run();
    (bp = b3).run();

    matmul(ci, ai, bi, axis);
    
    // copy result from permuted output
    (c3 = cp).run();

    cudaStreamSynchronize(0);

    MATX_TEST_ASSERT_COMPARE(this->pb, c3, "c", this->thresh);
  }

  MATX_EXIT_HANDLER();
}

TYPED_TEST(MatMulTestFloatNonHalfTypes,  MatMulOp)
{
  MATX_ENTER_HANDLER();
   
  constexpr index_t m = 16;
  constexpr index_t k = 32;
  constexpr index_t n = 64;
  constexpr index_t b = 8;
    
  tensor_t<TypeParam, 3> a3{{b, m, k}};
  tensor_t<TypeParam, 3> b3{{b, k, n}};
  tensor_t<TypeParam, 3> c3{{b, m, n}};
    
  this->pb->template InitAndRunTVGenerator<TypeParam>(
    "00_transforms", "matmul_operators", "run", {b, m, k, n});

  this->pb->NumpyToTensorView(a3, "a");
  this->pb->NumpyToTensorView(b3, "b");
  
  { // simple identity remaps

    auto rb = range<0>({b},0, 1);

    auto ar = remap<0>(a3, rb);
    auto br = remap<0>(b3, rb);
    auto cr = remap<0>(c3, rb);

    matmul(cr, ar, br);
    
    MATX_TEST_ASSERT_COMPARE(this->pb, c3, "c", this->thresh);
  }

  MATX_EXIT_HANDLER();
}<|MERGE_RESOLUTION|>--- conflicted
+++ resolved
@@ -137,22 +137,6 @@
   MATX_EXIT_HANDLER();
 }
 
-<<<<<<< HEAD
-TYPED_TEST(MatMulTestFloatTypes, LargeData)
-{
-  MATX_ENTER_HANDLER();
-  constexpr index_t i = 12;
-  constexpr index_t j = 12;
-  constexpr index_t k = 12;
-  constexpr index_t m = 12;
-  constexpr index_t n = 12;
-  tensor_t<TypeParam, 4> a{{i,j,m,k}}; 
-  tensor_t<TypeParam, 4> b{{i,j,k,n}}; 
-  tensor_t<TypeParam, 4> c{{i,j,m,n}};
-  
-  matmul(c, a, b);
-
-=======
 TYPED_TEST(MatMulTestFloatNonHalfTypes, SmallRectCTranspose)
 {
   MATX_ENTER_HANDLER();
@@ -173,7 +157,7 @@
 
   matmul(ct, a, b);
   MATX_TEST_ASSERT_COMPARE(this->pb, ct, "c", this->thresh);
->>>>>>> 1c0856e2
+
 
   MATX_EXIT_HANDLER();
 }
