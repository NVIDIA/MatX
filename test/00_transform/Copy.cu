////////////////////////////////////////////////////////////////////////////////
// BSD 3-Clause License
//
// Copyright (c) 2021, NVIDIA Corporation
// All rights reserved.
//
// Redistribution and use in source and binary forms, with or without
// modification, are permitted provided that the following conditions are met:
//
// 1. Redistributions of source code must retain the above copyright notice, this
//    list of conditions and the following disclaimer.
//
// 2. Redistributions in binary form must reproduce the above copyright notice,
//    this list of conditions and the following disclaimer in the documentation
//    and/or other materials provided with the distribution.
//
// 3. Neither the name of the copyright holder nor the names of its
//    contributors may be used to endorse or promote products derived from
//    this software without specific prior written permission.
//
// THIS SOFTWARE IS PROVIDED BY THE COPYRIGHT HOLDERS AND CONTRIBUTORS "AS IS"
// AND ANY EXPRESS OR IMPLIED WARRANTIES, INCLUDING, BUT NOT LIMITED TO, THE
// IMPLIED WARRANTIES OF MERCHANTABILITY AND FITNESS FOR A PARTICULAR PURPOSE ARE
// DISCLAIMED. IN NO EVENT SHALL THE COPYRIGHT HOLDER OR CONTRIBUTORS BE LIABLE
// FOR ANY DIRECT, INDIRECT, INCIDENTAL, SPECIAL, EXEMPLARY, OR CONSEQUENTIAL
// DAMAGES (INCLUDING, BUT NOT LIMITED TO, PROCUREMENT OF SUBSTITUTE GOODS OR
// SERVICES; LOSS OF USE, DATA, OR PROFITS; OR BUSINESS INTERRUPTION) HOWEVER
// CAUSED AND ON ANY THEORY OF LIABILITY, WHETHER IN CONTRACT, STRICT LIABILITY,
// OR TORT (INCLUDING NEGLIGENCE OR OTHERWISE) ARISING IN ANY WAY OUT OF THE USE
// OF THIS SOFTWARE, EVEN IF ADVISED OF THE POSSIBILITY OF SUCH DAMAGE.
/////////////////////////////////////////////////////////////////////////////////

#include "assert.h"
#include "matx.h"
#include "test_types.h"
#include "utilities.h"
#include "gtest/gtest.h"

using namespace matx;

template <typename TensorType>
class CopyTestsAll : public ::testing::Test
{
};

TYPED_TEST_SUITE(CopyTestsAll, MatXAllTypesAllExecs);

TYPED_TEST(CopyTestsAll, CopyOutParam)
{
  MATX_ENTER_HANDLER();

  using TestType = cuda::std::tuple_element_t<0, TypeParam>;
  using ExecType = cuda::std::tuple_element_t<1, TypeParam>;

  ExecType exec{};

  const int SZ = 5;
  TestType DEFAULT, TEST_VAL;
  if constexpr (std::is_same_v<TestType, bool>) {
    DEFAULT = true;
    TEST_VAL = false;
  } else {
    DEFAULT = {2};
    TEST_VAL = {7};
  }

  // The following tests create an N dimensional tensor, N > 0, and populates
  // the full tensor with value DEFAULT, except for the index given by
  // {SZ/2, SZ/2, ..., SZ/2}, which is TEST_VAL. This tensor is then copied
  // and we verify that the copy has the same pattern.
  #define TEST_NUM_DIMS(N) \
    do { \
      cuda::std::array<index_t, N> dims; \
      dims.fill(SZ); \
      auto in = make_tensor<TestType>(dims); \
      auto out = make_tensor<TestType>(dims); \
      (in = DEFAULT).run(exec); \
<<<<<<< HEAD
      sync(); \
      cuda::std::array<index_t, N> inds; \
=======
      exec.sync(); \
      std::array<index_t, N> inds; \
>>>>>>> 381a6b2c
      inds.fill(SZ/2); \
      in(inds) = TEST_VAL; \
      exec.sync(); \
      matx::copy(out, in, exec); \
      exec.sync(); \
      ASSERT_EQ(in(inds), out(inds)); \
      ASSERT_EQ(out(inds), TEST_VAL); \
      inds.fill(0); \
      ASSERT_EQ(in(inds), out(inds)); \
      ASSERT_EQ(out(inds), DEFAULT); \
    } while (0);

  TEST_NUM_DIMS(1);
  TEST_NUM_DIMS(2);
  TEST_NUM_DIMS(3);
  TEST_NUM_DIMS(4);
  TEST_NUM_DIMS(5);
  #undef TEST_NUM_DIMS

  // 0D tensors are an exception to the above test because as scalars they can
  // only hold a single value. Thus, we create a 0D tensor with value TEST_VAL
  // and verify that the copy receives the same value.
  {
    auto in = make_tensor<TestType>({});
    auto out = make_tensor<TestType>({});
    in() = TEST_VAL;
    exec.sync();
    matx::copy(out, in, exec);
    exec.sync();
    ASSERT_EQ(in(), out());
    ASSERT_EQ(out(), TEST_VAL);
  }

  // Also test that deep copying from a slice works as expected
  {
    auto in = make_tensor<TestType>({SZ, SZ, SZ});
    auto out = make_tensor<TestType>({SZ});
    (in = DEFAULT).run(exec);
    exec.sync();
    in(0, SZ/2, 0) = TEST_VAL;
    exec.sync();
    matx::copy(out, slice<1>(in, {0,0,0}, {matxDropDim,matxEnd,matxDropDim}), exec);
    exec.sync();
    ASSERT_EQ(out.Rank(), 1);
    ASSERT_EQ(out.Size(0), SZ);
    ASSERT_EQ(out(SZ/2), TEST_VAL);
    ASSERT_EQ(out(0), DEFAULT);
  }

  if constexpr (std::is_same_v<ExecType,cudaExecutor>) {
    ASSERT_EQ(cudaGetLastError(), cudaSuccess);
  }

  MATX_EXIT_HANDLER();
}

TYPED_TEST(CopyTestsAll, CopyReturn)
{
  MATX_ENTER_HANDLER();

  using TestType = cuda::std::tuple_element_t<0, TypeParam>;
  using ExecType = cuda::std::tuple_element_t<1, TypeParam>;

  ExecType exec{};

  const int SZ = 5;
  TestType DEFAULT, TEST_VAL;
  if constexpr (std::is_same_v<TestType, bool>) {
    DEFAULT = true;
    TEST_VAL = false;
  } else {
    DEFAULT = {2};
    TEST_VAL = {7};
  }

  // The following tests create an N dimensional tensor, N > 0, and populates
  // the full tensor with value DEFAULT, except for the index given by
  // {SZ/2, SZ/2, ..., SZ/2}, which is TEST_VAL. This tensor is then copied
  // and we verify that the copy has the same pattern.
  #define TEST_NUM_DIMS(N) \
    do { \
      cuda::std::array<index_t, N> dims; \
      dims.fill(SZ); \
      auto in = make_tensor<TestType>(dims); \
      (in = DEFAULT).run(exec); \
<<<<<<< HEAD
      sync(); \
      cuda::std::array<index_t, N> inds; \
=======
      exec.sync(); \
      std::array<index_t, N> inds; \
>>>>>>> 381a6b2c
      inds.fill(SZ/2); \
      in(inds) = TEST_VAL; \
      exec.sync(); \
      auto out = matx::copy(in, exec); \
      exec.sync(); \
      ASSERT_EQ(in(inds), out(inds)); \
      ASSERT_EQ(out(inds), TEST_VAL); \
      inds.fill(0); \
      ASSERT_EQ(in(inds), out(inds)); \
      ASSERT_EQ(out(inds), DEFAULT); \
    } while (0);

  TEST_NUM_DIMS(1);
  TEST_NUM_DIMS(2);
  TEST_NUM_DIMS(3);
  TEST_NUM_DIMS(4);
  TEST_NUM_DIMS(5);
  #undef TEST_NUM_DIMS

  // 0D tensors are an exception to the above test because as scalars they can
  // only hold a single value. Thus, we create a 0D tensor with value TEST_VAL
  // and verify that the copy receives the same value.
  {
    auto in = make_tensor<TestType>({});
    in() = TEST_VAL;
    exec.sync();
    auto out = matx::copy(in, exec);
    exec.sync();
    ASSERT_EQ(in(), out());
    ASSERT_EQ(out(), TEST_VAL);
  }

  // Also test that deep copying from a slice works as expected
  {
    auto in = make_tensor<TestType>({SZ, SZ, SZ});
    (in = DEFAULT).run(exec);
    exec.sync();
    in(0, SZ/2, 0) = TEST_VAL;
    exec.sync();
    auto out = matx::copy(slice<1>(in, {0,0,0}, {matxDropDim,matxEnd,matxDropDim}), exec);
    exec.sync();
    ASSERT_EQ(out.Rank(), 1);
    ASSERT_EQ(out.Size(0), SZ);
    ASSERT_EQ(out(SZ/2), TEST_VAL);
    ASSERT_EQ(out(0), DEFAULT);
  }

  if constexpr (std::is_same_v<ExecType,cudaExecutor>) {
    ASSERT_EQ(cudaGetLastError(), cudaSuccess);
  }

  MATX_EXIT_HANDLER();
}<|MERGE_RESOLUTION|>--- conflicted
+++ resolved
@@ -75,13 +75,8 @@
       auto in = make_tensor<TestType>(dims); \
       auto out = make_tensor<TestType>(dims); \
       (in = DEFAULT).run(exec); \
-<<<<<<< HEAD
-      sync(); \
+      exec.sync(); \
       cuda::std::array<index_t, N> inds; \
-=======
-      exec.sync(); \
-      std::array<index_t, N> inds; \
->>>>>>> 381a6b2c
       inds.fill(SZ/2); \
       in(inds) = TEST_VAL; \
       exec.sync(); \
@@ -167,13 +162,8 @@
       dims.fill(SZ); \
       auto in = make_tensor<TestType>(dims); \
       (in = DEFAULT).run(exec); \
-<<<<<<< HEAD
-      sync(); \
+      exec.sync(); \
       cuda::std::array<index_t, N> inds; \
-=======
-      exec.sync(); \
-      std::array<index_t, N> inds; \
->>>>>>> 381a6b2c
       inds.fill(SZ/2); \
       in(inds) = TEST_VAL; \
       exec.sync(); \
