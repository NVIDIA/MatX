--- conflicted
+++ resolved
@@ -45,65 +45,9 @@
 #include "matx/core/tensor.h"
 #include "matx/core/iterator.h"
 #include "matx/core/operator_utils.h"
-#include "matx/operators/select.h"
 
 
 namespace matx {
-
-template <class dataType>
-static __global__ void argminmaxCpy(
-                                   dataType* inputData, 
-                                   size_t*  minIdx, 
-                                   size_t*  maxIdx, 
-                                   dataType* minVal,
-                                   dataType* maxVal,
-                                   index_t*  minIdxFinal,                                    
-                                   index_t*  maxIdxFinal
-                                   )
-{
-  if(threadIdx.x == 0 && blockIdx.x == 0 )
-  {
-    *maxVal      = inputData[*maxIdx];
-    *minVal      = inputData[*minIdx];
-    *maxIdxFinal = *maxIdx;
-    *minIdxFinal = *minIdx;
-  }
-}
-
-auto constexpr INVALID = std::numeric_limits<size_t>::max();
-
-struct minmax {
-    __host__ __device__ minmax() : argmin{INVALID}, argmax{INVALID} {};
-    // Conversion from an index -- kind of a hack for the binary operator
-    __host__ __device__ minmax(size_t val) : argmin{val}, argmax{val} {};
-    __host__ __device__ minmax(size_t argmin, size_t argmax) : argmin{argmin}, argmax{argmax} {};
-    size_t argmin;
-    size_t argmax;
-};
-
-template<typename T>
-struct minmaxer {
-    T* data;
-    size_t data_len;
-
-    minmaxer(T* newData)
-    :data(newData)
-    {
-    }
-
-    minmax __device__ operator()(minmax lhs, minmax rhs) {
-        if (lhs.argmin == INVALID) {
-            return rhs;
-        }
-        if (rhs.argmin == INVALID) {
-            return lhs;
-        }
-        size_t argmin = data[lhs.argmin] < data[rhs.argmin] ? lhs.argmin : rhs.argmin;
-        size_t argmax = data[lhs.argmax] > data[rhs.argmax] ? lhs.argmax : rhs.argmax;
-        return minmax{argmin, argmax};
-    }
-};
-
 
 /**
  * @brief Direction for sorting
@@ -126,7 +70,6 @@
   CUB_OP_REDUCE_SUM,
   CUB_OP_REDUCE_MIN,
   CUB_OP_REDUCE_MAX,
-  CUB_OP_REDUCE_ARGMINMAX,
   CUB_OP_SELECT,
   CUB_OP_SELECT_IDX,
   CUB_OP_UNIQUE
@@ -229,10 +172,6 @@
     }
     else if constexpr (op == CUB_OP_REDUCE_MAX) {
       ExecMax(a_out, a, stream);
-    }
-    else if constexpr (op == CUB_OP_REDUCE_ARGMINMAX) {
-      matxAlloc((void **)&d_minMax, sizeof(minmax), MATX_ASYNC_DEVICE_MEMORY,stream);
-      ExecArgMinMax(a, stream);
     }
     else if constexpr (op == CUB_OP_SELECT) {
       ExecSelect(a_out, a, stream);
@@ -936,42 +875,6 @@
 
       MATX_ASSERT_STR_EXP(rv, cudaSuccess, matxCudaError, "Error in cub::DeviceReduce::Max");
     }
-#endif
-  }
-
-  /**
-   * Execute a max on a tensor
-   *
-   * @note Views being passed must be in row-major order
-   *
-   * @tparam OutputTensor
-   *   Type of output tensor
-   * @tparam InputOperator
-   *   Type of input tensor
-   * @param a_out
-   *   Output tensor
-   * @param a
-   *   Input tensor
-   * @param stream
-   *   CUDA stream
-   *
-   */
-  inline void ExecArgMinMax(const InputOperator &in,
-                            const cudaStream_t stream)
-  {
-#ifdef __CUDACC__
-    MATX_NVTX_START("", matx::MATX_NVTX_LOG_INTERNAL)
-  
-    // Set up CUB stuff
-    auto d_in = thrust::counting_iterator<size_t>(0);
-    auto min_op = minmaxer{in.Data()};
-    auto init = minmax{INVALID};
-
-    // Run reduction
-    cub::DeviceReduce::Reduce(
-      d_temp, temp_storage_bytes,
-      d_in, d_minMax, in.TotalSize(), min_op, init, stream);
-
 #endif
   }
 
@@ -1172,7 +1075,6 @@
 #endif
   }
 
-  minmax* d_minMax = nullptr; // used for argMinMax()
 private:
   // Member variables
   cublasStatus_t ret = CUBLAS_STATUS_SUCCESS;
@@ -1181,7 +1083,7 @@
   cudaStream_t stream_;
   CParams cparams_; ///< Parameters specific to the operation type
   T1 *d_temp = nullptr;
-  int *d_histogram = nullptr; // Used for hist() //I'm not sure this is used anymore?
+  int *d_histogram = nullptr; // Used for hist()
   size_t temp_storage_bytes = 0;
 };
 
@@ -1289,116 +1191,9 @@
   auto tmp = detail::matxCubPlan_t<OutputTensor, InputOperator, detail::CUB_OP_REDUCE, param_type>{
       a_out, a, reduce_params, stream};
   tmp.ExecReduce(a_out, a, stream);
-<<<<<<< HEAD
 #endif
 #endif
 }
-
-
-/**
- * Reduce a tensor using CUB but accessing data through compare operator
- *
- * Reduces a tensor using the CUB library for either a 0D or 1D output tensor. There
- * is an existing reduce() implementation as part of matx_reduce.h, but this function
- * exists in cases where CUB is more optimal/faster.
- *
- * @tparam OutputTensor
- *   Output tensor type
- * @tparam InputOperator
- *   Input tensor type
- * @param a_out
- *   Sorted tensor
- * @param a
- *   Input tensor
- * @param init
- *   Value to initialize the reduction with
- * @param stream
- *   CUDA stream
- */
-template <typename OutType, typename TensorIndexType, typename InType>
-void cub_reduce_custom(OutType minDest, TensorIndexType &minIdxs, OutType maxDest, TensorIndexType &maxIdxs, const InType &in, const cudaStream_t stream = 0)
-{
-#ifdef __CUDACC__
-  MATX_NVTX_START("", matx::MATX_NVTX_LOG_API)
- // Get parameters required by these tensors
-
-#ifndef MATX_DISABLE_CUB_CACHE
-  // Get cache or new plan if it doesn't exist
-  auto params = 
-      detail::matxCubPlan_t<OutType,
-                            InType,
-                            detail::CUB_OP_REDUCE_ARGMINMAX>::GetCubParams(minDest, in, stream);
-                            
-  using cache_val_type = detail::matxCubPlan_t<OutType, InType, detail::CUB_OP_REDUCE_ARGMINMAX, detail::EmptyParams_t>;
-  
-  detail::GetCache().LookupAndExec<detail::cub_cache_t>(
-            detail::GetCacheIdFromType<detail::cub_cache_t>(),
-            params,
-            [&]() {
-              return std::make_shared<cache_val_type>(minDest, in, detail::EmptyParams_t{}, stream);
-            },
-            [&](std::shared_ptr<cache_val_type> ctype) {
-              ctype->ExecArgMinMax(in, stream);
-              // argminmaxCpy<<<1,32,0,stream>>>(
-              //                                in.Data(),
-              //                                &(ctype->d_minMax->argmin),
-              //                                &(ctype->d_minMax->argmax),
-              //                                minDest.Data(),
-              //                                maxDest.Data(),
-              //                                minIdxs.Data(),
-              //                                maxIdxs.Data()
-              //                                );                
-              auto argmin = matx::make_tensor<size_t>(reinterpret_cast<size_t*>(ctype->d_minMax), {1} );
-              auto argmax = matx::make_tensor<size_t>(reinterpret_cast<size_t*>(ctype->d_minMax) + 1, {1} );
-              
-              auto outputOp =( 
-                             minIdxs = argmin,
-                             maxIdxs = argmax,
-                             minDest = matx::select(in, argmin),
-                             maxDest = matx::select(in, argmax)
-                             );
-                             
-              outputOp.run(stream);
-            
-                                               
-            }
-          );
-
-#else
-
-  auto tmp = detail::matxCubPlan_t<OutType, InType, detail::CUB_OP_REDUCE_ARGMINMAX>{minDest, in, {}, stream};
-      
-  tmp.ExecArgMinMax(in, stream);   
-
-  // argminmaxCpy<<<1,32,0,stream>>>(
-  //                                 in.Data(),
-  //                                 &(tmp->d_minMax->argmin),
-  //                                 &(tmp->d_minMax->argmax),
-  //                                 minDest.Data(),
-  //                                 maxDest.Data(),
-  //                                 minIdxs.Data(),
-  //                                 maxIdxs.Data()
-  //                                 );  
-
-  auto argmin = matx::make_tensor<size_t>(reinterpret_cast<size_t*>(tmp->d_minMax), {1} );
-  auto argmax = matx::make_tensor<size_t>(reinterpret_cast<size_t*>(tmp->d_minMax) + 1, {1} );
-
-  auto outputOp =( 
-                 minIdxs = argmin,
-                 maxIdxs = argmax,
-                 minDest = matx::select(in, argmin),
-                 maxDest = matx::select(in, argmax)
-                 );
-            
-  outputOp.run(stream);
-    
-=======
->>>>>>> c879d5df
-#endif
-#endif
-}
-
-
 
 /**
  * Sum a tensor using CUB
@@ -1430,21 +1225,12 @@
                             InputOperator,
                             detail::CUB_OP_REDUCE_SUM>::GetCubParams(a_out, a, stream);
 
-<<<<<<< HEAD
-  using cache_val_type = detail::matxCubPlan_t<OutputTensor, InputOperator, detail::CUB_OP_REDUCE_SUM, int>;
-=======
   using cache_val_type = detail::matxCubPlan_t<OutputTensor, InputOperator, detail::CUB_OP_REDUCE_SUM, detail::EmptyParams_t>;
->>>>>>> c879d5df
   detail::GetCache().LookupAndExec<detail::cub_cache_t>(
       detail::GetCacheIdFromType<detail::cub_cache_t>(),
       params,
       [&]() {
-<<<<<<< HEAD
-        int test; ///\todo TYLER_TODO: this should not be needed
-        return std::make_shared<cache_val_type>(a_out, a, test, stream);
-=======
         return std::make_shared<cache_val_type>(a_out, a, detail::EmptyParams_t{}, stream);
->>>>>>> c879d5df
       },
       [&](std::shared_ptr<cache_val_type> ctype) {
         ctype->ExecSum(a_out, a, stream);
@@ -1484,21 +1270,12 @@
                             InputOperator,
                             detail::CUB_OP_REDUCE_MIN>::GetCubParams(a_out, a, stream);
 
-<<<<<<< HEAD
-  using cache_val_type = detail::matxCubPlan_t<OutputTensor, InputOperator, detail::CUB_OP_REDUCE_MIN, int>;
-=======
   using cache_val_type = detail::matxCubPlan_t<OutputTensor, InputOperator, detail::CUB_OP_REDUCE_MIN, detail::EmptyParams_t>;
->>>>>>> c879d5df
   detail::GetCache().LookupAndExec<detail::cub_cache_t>(
       detail::GetCacheIdFromType<detail::cub_cache_t>(),
       params,
       [&]() {
-<<<<<<< HEAD
-        int test; ///\todo TYLER_TODO: this should not be needed
-        return std::make_shared<cache_val_type>(a_out, a, test, stream);
-=======
         return std::make_shared<cache_val_type>(a_out, a, detail::EmptyParams_t{}, stream);
->>>>>>> c879d5df
       },
       [&](std::shared_ptr<cache_val_type> ctype) {
         ctype->ExecMin(a_out, a, stream);
@@ -1539,21 +1316,12 @@
                             InputOperator,
                             detail::CUB_OP_REDUCE_MAX>::GetCubParams(a_out, a, stream);
 
-<<<<<<< HEAD
-  using cache_val_type = detail::matxCubPlan_t<OutputTensor, InputOperator, detail::CUB_OP_REDUCE_MAX, int>;
-=======
   using cache_val_type = detail::matxCubPlan_t<OutputTensor, InputOperator, detail::CUB_OP_REDUCE_MAX, detail::EmptyParams_t>;
->>>>>>> c879d5df
   detail::GetCache().LookupAndExec<detail::cub_cache_t>(
       detail::GetCacheIdFromType<detail::cub_cache_t>(),
       params,
       [&]() {
-<<<<<<< HEAD
-        int test; ///\todo TYLER_TODO: this should not be needed
-        return std::make_shared<cache_val_type>(a_out, a, test, stream);
-=======
         return std::make_shared<cache_val_type>(a_out, a, detail::EmptyParams_t{}, stream);
->>>>>>> c879d5df
       },
       [&](std::shared_ptr<cache_val_type> ctype) {
         ctype->ExecMax(a_out, a, stream);
@@ -1707,21 +1475,12 @@
   auto params =
       detail::matxCubPlan_t<OutputTensor, InputOperator, detail::CUB_OP_INC_SUM>::GetCubParams(a_out, a, stream);
 
-<<<<<<< HEAD
-  using cache_val_type = detail::matxCubPlan_t<OutputTensor, InputOperator, detail::CUB_OP_INC_SUM, int>;
-=======
   using cache_val_type = detail::matxCubPlan_t<OutputTensor, InputOperator, detail::CUB_OP_INC_SUM, detail::EmptyParams_t>;
->>>>>>> c879d5df
   detail::GetCache().LookupAndExec<detail::cub_cache_t>(
       detail::GetCacheIdFromType<detail::cub_cache_t>(),
       params,
       [&]() {
-<<<<<<< HEAD
-        int test; ///\todo TYLER_TODO: this should not be needed
-        return std::make_shared<cache_val_type>(a_out, a, test, stream);
-=======
         return std::make_shared<cache_val_type>(a_out, a, detail::EmptyParams_t{}, stream);
->>>>>>> c879d5df
       },
       [&](std::shared_ptr<cache_val_type> ctype) {
         ctype->ExecPrefixScanEx(a_out, a, stream);
