--- conflicted
+++ resolved
@@ -1305,12 +1305,9 @@
 void cub_sum(OutputTensor &a_out, const InputOperator &a,
           const cudaStream_t stream = 0)
 {
-<<<<<<< HEAD
-#ifdef __CUDACC__
-=======
-
-#ifdef __CUDACC__    
->>>>>>> 001f7dea
+
+#ifdef __CUDACC__
+
   auto params =
       detail::matxCubPlan_t<OutputTensor,
                             InputOperator,
