--- conflicted
+++ resolved
@@ -212,7 +212,7 @@
   __MATX_INLINE__ ~randomGenerator_t() { matxFree(states_); }
 };
 
-  namespace detail {
+namespace detail {
 
   template< typename T >
   struct randIntParams{
@@ -227,72 +227,60 @@
     T beta_;
   };  
   
-    template <typename T, typename ShapeType>
-    class RandomOp : public BaseOp<RandomOp<T, ShapeType>> {
-      private:
-        using inner_t = typename inner_op_type_t<T>::type;
-        static constexpr int RANK = cuda::std::tuple_size<ShapeType>{};
-        cuda::std::array<index_t, RANK> shape_;
-        cuda::std::array<index_t, RANK> strides_;
-        index_t total_size_;
-<<<<<<< HEAD
-        curandStatePhilox4_32_10_t *states_;
-        uint64_t seed_;     
-        bool init_ = false;
-        bool device_;
-        
-        union{
-          randFloatParams<inner_t> fParams_;
-          randIntParams<inner_t>   iParams_;
-        };
-        
-=======
-        mutable curandStatePhilox4_32_10_t *states_;
-        uint64_t seed_;
-        inner_t alpha_;
-        inner_t beta_;
-        mutable bool init_ = false;
-        mutable bool device_;
-
->>>>>>> 31e1c700
-        // Used by host operators only
-        mutable curandGenerator_t gen_;
-        //T val;
-
-
-      public:
-        using value_type = T;
-        using matxop = bool;     
-
-        __MATX_INLINE__ std::string str() const { return "random"; }
-
-        // Shapeless constructor to be allocated at run invocation
-        RandomOp() = delete;
-  
-        // base constructor, should never be called directly
-        __MATX_INLINE__ RandomOp(ShapeType &&s, uint64_t seed) :
-          seed_(seed)
+  template <typename T, typename ShapeType>
+  class RandomOp : public BaseOp<RandomOp<T, ShapeType>> {
+    private:
+      using inner_t = typename inner_op_type_t<T>::type;
+      static constexpr int RANK = cuda::std::tuple_size<ShapeType>{};
+      cuda::std::array<index_t, RANK> shape_;
+      cuda::std::array<index_t, RANK> strides_;
+      index_t total_size_;
+      mutable curandStatePhilox4_32_10_t *states_;
+      uint64_t seed_;     
+      mutable bool init_ = false;
+      mutable bool device_;
+      
+      union{
+        randFloatParams<inner_t> fParams_;
+        randIntParams<inner_t>   iParams_;
+      };
+      
+      // Used by host operators only
+      mutable curandGenerator_t gen_;
+      //T val;
+
+
+    public:
+      using value_type = T;
+      using matxop = bool;     
+
+      __MATX_INLINE__ std::string str() const { return "random"; }
+
+      // Shapeless constructor to be allocated at run invocation
+      RandomOp() = delete;
+
+      // base constructor, should never be called directly
+      __MATX_INLINE__ RandomOp(ShapeType &&s, uint64_t seed) : seed_(seed)
+      {
+        total_size_ = std::accumulate(s.begin(), s.end(), 1, std::multiplies<index_t>());
+
+        if constexpr (RANK >= 1) {
+          strides_[RANK-1] = 1;
+        }
+
+        #pragma unroll
+        for (int i = 0; i < RANK; ++i)
         {
-          total_size_ = std::accumulate(s.begin(), s.end(), 1, std::multiplies<index_t>());
-
-          if constexpr (RANK >= 1) {
-            strides_[RANK-1] = 1;
-          }
-
-          #pragma unroll
-          for (int i = 0; i < RANK; ++i)
-          {
-            shape_[i] = s[i];
-          }
-
-
-          #pragma unroll
-          for (int i = RANK - 2; i >= 0; i--) {
-            strides_[i] = strides_[i+1] * s[i+1];
-          }
-        }
-
-<<<<<<< HEAD
+          shape_[i] = s[i];
+        }
+
+
+        #pragma unroll
+        for (int i = RANK - 2; i >= 0; i--) {
+          strides_[i] = strides_[i+1] * s[i+1];
+        }
+      }
+
       // Constructor for randFloatParams
       __MATX_INLINE__ RandomOp(ShapeType &&s, uint64_t seed, randFloatParams<inner_t> params) :
           RandomOp(std::forward<ShapeType>(s), seed)
@@ -306,55 +294,52 @@
       {
           iParams_ = params;
       }
-=======
-        template <typename ST, typename Executor>
-        __MATX_INLINE__ void InnerPreRun([[maybe_unused]] ST &&shape, [[maybe_unused]] Executor &&ex) const noexcept
-        {          
-        }      
-
-        template <typename ST, typename Executor>
-        __MATX_INLINE__ void PreRun([[maybe_unused]] ST &&shape, Executor &&ex) const
-        {
-          InnerPreRun(std::forward<ST>(shape), std::forward<Executor>(ex));  
->>>>>>> 31e1c700
-
+
+      template <typename ST, typename Executor>
+      __MATX_INLINE__ void InnerPreRun([[maybe_unused]] ST &&shape, [[maybe_unused]] Executor &&ex) const noexcept
+      {          
+      }
+           
+      template <typename ST, typename Executor>
+      __MATX_INLINE__ void PreRun([[maybe_unused]] ST &&shape, Executor &&ex) const
+      {
+        InnerPreRun(std::forward<ST>(shape), std::forward<Executor>(ex));          
 #ifdef __CUDACC__
-          if constexpr (is_cuda_executor_v<Executor>) {
-            if (!init_) {
-              auto stream = ex.getStream();
-              matxAlloc((void **)&states_,
-                        total_size_ * sizeof(curandStatePhilox4_32_10_t),
-                        MATX_ASYNC_DEVICE_MEMORY, stream);
-
-              int threads = 128;
-              int blocks = static_cast<int>((total_size_ + threads - 1) / threads);
-              curand_setup_kernel<<<blocks, threads, 0, stream>>>(states_, seed_, total_size_);
-              init_   = true;
-              device_ = true;
-            }
-          }
-          else if constexpr (is_host_executor_v<Executor>) {
-            if (!init_) {
-              [[maybe_unused]] curandStatus_t ret;
-
-              ret = curandCreateGeneratorHost(&gen_, CURAND_RNG_PSEUDO_MT19937);
-              MATX_ASSERT_STR_EXP(ret, CURAND_STATUS_SUCCESS, matxCudaError, "Failed to create random number generator");
-
-              ret = curandSetPseudoRandomGeneratorSeed(gen_, seed_);
-              MATX_ASSERT_STR_EXP(ret, CURAND_STATUS_SUCCESS, matxCudaError, "Error setting random seed");
-
-              // In the future we may allocate a buffer, but for now we generate a single number at a time
-              // matxAlloc((void **)&val, total_size_ * sizeof(T), MATX_HOST_MEMORY, stream);
-              init_   = true;
-              device_ = false;
-            }
-          }
+        if constexpr (is_cuda_executor_v<Executor>) {
+          if (!init_) {
+            auto stream = ex.getStream();
+            matxAlloc((void **)&states_,
+                      total_size_ * sizeof(curandStatePhilox4_32_10_t),
+                      MATX_ASYNC_DEVICE_MEMORY, stream);
+
+            int threads = 128;
+            int blocks = static_cast<int>((total_size_ + threads - 1) / threads);
+            curand_setup_kernel<<<blocks, threads, 0, stream>>>(states_, seed_, total_size_);
+            init_   = true;
+            device_ = true;
+          }
+        }
+        else if constexpr (is_host_executor_v<Executor>) {
+          if (!init_) {
+            [[maybe_unused]] curandStatus_t ret;
+
+            ret = curandCreateGeneratorHost(&gen_, CURAND_RNG_PSEUDO_MT19937);
+            MATX_ASSERT_STR_EXP(ret, CURAND_STATUS_SUCCESS, matxCudaError, "Failed to create random number generator");
+
+            ret = curandSetPseudoRandomGeneratorSeed(gen_, seed_);
+            MATX_ASSERT_STR_EXP(ret, CURAND_STATUS_SUCCESS, matxCudaError, "Error setting random seed");
+
+            // In the future we may allocate a buffer, but for now we generate a single number at a time
+            // matxAlloc((void **)&val, total_size_ * sizeof(T), MATX_HOST_MEMORY, stream);
+            init_   = true;
+            device_ = false;
+          }
+        }
 #endif
-<<<<<<< HEAD
       }
 
       template <typename ST, typename Executor>
-      __MATX_INLINE__ void PostRun([[maybe_unused]] ST &&shape, [[maybe_unused]] Executor &&ex) noexcept
+      __MATX_INLINE__ void PostRun([[maybe_unused]] ST &&shape, [[maybe_unused]] Executor &&ex) const noexcept
       {
         if constexpr (is_cuda_executor_v<Executor>) {
           matxFree(states_);
@@ -427,55 +412,6 @@
         {        
           
           if (fParams_.dist_ == UNIFORM) {
-=======
-        }
-
-        template <typename ST, typename Executor>
-        __MATX_INLINE__ void PostRun([[maybe_unused]] ST &&shape, [[maybe_unused]] Executor &&ex) const noexcept
-        {
-          if constexpr (is_cuda_executor_v<Executor>) {
-            matxFree(states_);
-          }
-          else if constexpr (is_host_executor_v<Executor>) {
-            curandDestroyGenerator(gen_);
-            //matxFree(val);
-          }
-        }        
-
-
-        template <int I = 0, typename ...Is, std::enable_if_t<I == sizeof...(Is), bool> = true>
-        constexpr __MATX_INLINE__ __MATX_HOST__ __MATX_DEVICE__ index_t GetValC(const cuda::std::tuple<Is...>) const {
-          return 0;
-        }
-
-        template <int I = 0, typename ...Is, std::enable_if_t<I < sizeof...(Is), bool> = true>
-        __MATX_INLINE__ __MATX_HOST__ __MATX_DEVICE__ index_t GetValC(const cuda::std::tuple<Is...> tup) const {
-          return GetValC<I+1, Is...>(tup) + cuda::std::get<I>(tup)*strides_[I];
-        }
-
-        /**
-         * Retrieve a value from a random view
-         *
-         * @tparam Is Index type
-         * @param indices Index values
-         */
-        template <typename... Is>
-        __MATX_INLINE__ __MATX_HOST__ __MATX_DEVICE__ T operator()([[maybe_unused]] Is... indices) const
-        {
-          T val;
-  #ifdef __CUDA_ARCH__
-          if constexpr (sizeof...(indices) == 0) {
-            get_random(val, &states_[0], dist_);
-          }
-          else {
-            get_random(val, &states_[GetValC<0, Is...>(cuda::std::make_tuple(indices...))], dist_);
-          }
-
-          val = alpha_ * val + beta_;
-  #else
-
-          if (dist_ == UNIFORM) {
->>>>>>> 31e1c700
             if constexpr (std::is_same_v<T, float>) {
               curandGenerateUniform(gen_, &val, 1);
             }
@@ -493,7 +429,6 @@
               curandGenerateUniformDouble(gen_, &tmp[1], 1);
             }
 
-<<<<<<< HEAD
             val = fParams_.alpha_ * val + fParams_.beta_;
           }
           else if (fParams_.dist_ == NORMAL) {
@@ -512,32 +447,11 @@
               double *tmp = reinterpret_cast<double *>(&val);
               curandGenerateNormalDouble(gen_, &tmp[0], 1, fParams_.beta_, fParams_.alpha_);
               curandGenerateNormalDouble(gen_, &tmp[1], 1, fParams_.beta_, fParams_.alpha_);
-=======
-            val = alpha_ * val + beta_;
-          }
-          else if (dist_ == NORMAL) {
-            if constexpr (std::is_same_v<T, float>) {
-              curandGenerateNormal(gen_, &val, 1, beta_, alpha_);
-            }
-            else if constexpr (std::is_same_v<T, double>) {
-              curandGenerateNormalDouble(gen_, &val, 1, beta_, alpha_);
-            }
-            else if constexpr (std::is_same_v<T, cuda::std::complex<float>>) {
-              float *tmp = reinterpret_cast<float *>(&val);
-              curandGenerateNormal(gen_, &tmp[0], 1, beta_, alpha_);
-              curandGenerateNormal(gen_, &tmp[1], 1, beta_, alpha_);
-            }
-            else if constexpr (std::is_same_v<T, cuda::std::complex<double>>) {
-              double *tmp = reinterpret_cast<double *>(&val);
-              curandGenerateNormalDouble(gen_, &tmp[0], 1, beta_, alpha_);
-              curandGenerateNormalDouble(gen_, &tmp[1], 1, beta_, alpha_);
->>>>>>> 31e1c700
             }
           }
           else {
             val = 0;
           }
-<<<<<<< HEAD
         }
         else if constexpr(
                          std::is_same_v<T, uint32_t> || 
@@ -555,29 +469,17 @@
           val = static_cast<T>(fScale * (fMax - fMin) + fMin);                                
         }
 #endif
-=======
-  #endif
->>>>>>> 31e1c700
-
-          return val;
-        }
-
-
-<<<<<<< HEAD
+
+        return val;
+      }
+
+
       constexpr __MATX_INLINE__ __MATX_HOST__ __MATX_DEVICE__ auto Size(int dim) const
       {
         return shape_[dim];
       }
 
       static __MATX_INLINE__ constexpr __MATX_HOST__ __MATX_DEVICE__ int32_t Rank() { return RANK; }
-=======
-        constexpr inline __MATX_HOST__ __MATX_DEVICE__ auto Size(int dim) const
-        {
-          return shape_[dim];
-        }
-
-        static inline constexpr __MATX_HOST__ __MATX_DEVICE__ int32_t Rank() { return RANK; }
->>>>>>> 31e1c700
     };
   }
 
