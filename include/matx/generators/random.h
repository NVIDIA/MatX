////////////////////////////////////////////////////////////////////////////////
// BSD 3-Clause License
//
// Copyright (c) 2021, NVIDIA Corporation
// All rights reserved.
//
// Redistribution and use in source and binary forms, with or without
// modification, are permitted provided that the following conditions are met:
//
// 1. Redistributions of source code must retain the above copyright notice, this
//    list of conditions and the following disclaimer.
//
// 2. Redistributions in binary form must reproduce the above copyright notice,
//    this list of conditions and the following disclaimer in the documentation
//    and/or other materials provided with the distribution.
//
// 3. Neither the name of the copyright holder nor the names of its
//    contributors may be used to endorse or promote products derived from
//    this software without specific prior written permission.
//
// THIS SOFTWARE IS PROVIDED BY THE COPYRIGHT HOLDERS AND CONTRIBUTORS "AS IS"
// AND ANY EXPRESS OR IMPLIED WARRANTIES, INCLUDING, BUT NOT LIMITED TO, THE
// IMPLIED WARRANTIES OF MERCHANTABILITY AND FITNESS FOR A PARTICULAR PURPOSE ARE
// DISCLAIMED. IN NO EVENT SHALL THE COPYRIGHT HOLDER OR CONTRIBUTORS BE LIABLE
// FOR ANY DIRECT, INDIRECT, INCIDENTAL, SPECIAL, EXEMPLARY, OR CONSEQUENTIAL
// DAMAGES (INCLUDING, BUT NOT LIMITED TO, PROCUREMENT OF SUBSTITUTE GOODS OR
// SERVICES; LOSS OF USE, DATA, OR PROFITS; OR BUSINESS INTERRUPTION) HOWEVER
// CAUSED AND ON ANY THEORY OF LIABILITY, WHETHER IN CONTRACT, STRICT LIABILITY,
// OR TORT (INCLUDING NEGLIGENCE OR OTHERWISE) ARISING IN ANY WAY OUT OF THE USE
// OF THIS SOFTWARE, EVEN IF ADVISED OF THE POSSIBILITY OF SUCH DAMAGE.
/////////////////////////////////////////////////////////////////////////////////

#pragma once

#include "matx/core/error.h"
#include <cuda/std/complex>
#include <curand_kernel.h>
#include <type_traits>

namespace matx {

/**
 * Random number distribution
 */
enum Distribution_t { UNIFORM, NORMAL };

#ifdef __CUDACC__
template <typename Gen>
__global__ void curand_setup_kernel(Gen *states, uint64_t seed, index_t size)
{
  index_t idx = (index_t)blockIdx.x * blockDim.x + threadIdx.x;
  if (idx < size)
    curand_init(seed, idx, 0, &states[idx]);
};
#endif


/**
 * @brief Get a random number
 *
 * @tparam T inner type of data
 * @tparam Gen Generator type
 * @param val Value to store in
 * @param state Generator state
 * @param min min of the range to generate
 * @param max max of the range to generate
 */
template <typename T, typename Gen>
__MATX_INLINE__ __MATX_DEVICE__ void get_randomi(T &val, Gen *state, double min, double max)
{
  
  double normFloat = curand_uniform(state);

  // Scale to the provided min and max range
  val = static_cast<T>(normFloat * (max - min)+ min);

};

/**
 * @brief Get a random number
 *
 * @tparam Gen Generator type
 * @param val Value to store in
 * @param state Generator state
 * @param dist Distribution
 */
template <typename Gen>
__MATX_INLINE__ __MATX_DEVICE__ void get_random(float &val, Gen *state,
                                      Distribution_t dist)
{
  if (dist == UNIFORM) {
    val = curand_uniform(state);
  }
  else {
    val = curand_normal(state);
  }
};

/**
 * @brief Get a random number
 *
 * @tparam Gen Generator type
 * @param val Value to store in
 * @param state Generator state
 * @param dist Distribution
 */
template <typename Gen>
<<<<<<< HEAD
__inline__ __MATX_DEVICE__ void get_random(uint32_t &val, Gen *state,
                                      Distribution_t dist)
{
  if (dist == UNIFORM) {
    val = curand_uniform(state);
  }
  else {
    val = curand_normal(state);
  }
};

/**
 * @brief Get a random number
 *
 * @tparam Gen Generator type
 * @param val Value to store in
 * @param state Generator state
 * @param dist Distribution
 */
template <typename Gen>
__inline__ __MATX_DEVICE__ void get_random(double &val, Gen *state,
=======
__MATX_INLINE__ __MATX_DEVICE__ void get_random(double &val, Gen *state,
>>>>>>> c879d5df
                                      Distribution_t dist)
{
  if (dist == UNIFORM) {
    val = curand_uniform_double(state);
  }
  else {
    val = curand_normal_double(state);
  }
};

/**
 * @brief Get a random number
 *
 * @tparam Gen Generator type
 * @param val Value to store in
 * @param state Generator state
 * @param dist Distribution
 */
template <typename Gen>
__MATX_INLINE__ __MATX_DEVICE__ void get_random(cuda::std::complex<float> &val,
                                      Gen *state, Distribution_t dist)
{
  if (dist == UNIFORM) {
    val.real(curand_uniform(state));
    val.imag(curand_uniform(state));
  }
  else {
    float2 r = curand_normal2(state);
    val.real(r.x);
    val.imag(r.y);
  }
};

/**
 * @brief Get a random number
 *
 * @tparam Gen Generator type
 * @param val Value to store in
 * @param state Generator state
 * @param dist Distribution
 */
template <typename Gen>
__MATX_INLINE__ __MATX_DEVICE__ void get_random(cuda::std::complex<double> &val,
                                      Gen *state, Distribution_t dist)
{
  if (dist == UNIFORM) {
    val.real(curand_uniform_double(state));
    val.imag(curand_uniform_double(state));
  }
  else {
    double2 r = curand_normal2_double(state);
    val.real(r.x);
    val.imag(r.y);
  }
};

/**
 * Generates random numbers
 *
 * @tparam
 *   Type of random number
 *
 * Generate random numbers based on a size and seed. Uses the Philox 4x32
 * generator with 10 rounds.
 */
template <typename T> class [[deprecated("Use random() operator instead of randomGenerator_t")]] randomGenerator_t {
private:
  index_t total_threads_;
  bool init_;
  curandStatePhilox4_32_10_t *states_;
  uint64_t seed_;

public:
  randomGenerator_t() = delete;

  /**
   * Constructs a random number generator
   *
   * This call will allocate memory sufficiently large enough to store state of
   * the RNG
   *
   * @param total_threads
   *   Number of random values to generate
   * @param seed
   *   Seed for the RNG
   */
  __MATX_INLINE__ randomGenerator_t(index_t total_threads, uint64_t seed)
      : total_threads_(total_threads)
  {
#ifdef __CUDACC__
    matxAlloc((void **)&states_,
              total_threads_ * sizeof(curandStatePhilox4_32_10_t),
              MATX_DEVICE_MEMORY);

    int threads = 128;
    int blocks = static_cast<int>((total_threads_ + threads - 1) / threads);
    curand_setup_kernel<<<blocks, threads>>>(states_, seed, total_threads);
#endif
  };

  /**
   * Destroy the RNG and free all memory
   */
  __MATX_INLINE__ ~randomGenerator_t() { matxFree(states_); }
};

namespace detail {

  template< typename T >
  struct randIntParams{
    T min_;
    T max_;
  };
  
  template< typename T >
  struct randFloatParams{
    Distribution_t dist_;
    T alpha_;
    T beta_;
  };  
  
  template <typename T, typename ShapeType>
  class RandomOp : public BaseOp<RandomOp<T, ShapeType>> {
    private:
      using inner_t = typename inner_op_type_t<T>::type;
      static constexpr int RANK = cuda::std::tuple_size<ShapeType>{};
      cuda::std::array<index_t, RANK> shape_;
      cuda::std::array<index_t, RANK> strides_;
      index_t total_size_;
      mutable curandStatePhilox4_32_10_t *states_;
      uint64_t seed_;     
      mutable bool init_ = false;
      mutable bool device_;
      
      union{
        randFloatParams<inner_t> fParams_;
        randIntParams<inner_t>   iParams_;
      };
      
      // Used by host operators only
      mutable curandGenerator_t gen_;
      //T val;


    public:
      using value_type = T;
      using matxop = bool;     

      __MATX_INLINE__ std::string str() const { return "random"; }

      // Shapeless constructor to be allocated at run invocation
      RandomOp() = delete;

      // base constructor, should never be called directly
      __MATX_INLINE__ RandomOp(ShapeType &&s, uint64_t seed) : seed_(seed)
      {
        total_size_ = std::accumulate(s.begin(), s.end(), 1, std::multiplies<index_t>());

        if constexpr (RANK >= 1) {
          strides_[RANK-1] = 1;
        }

<<<<<<< HEAD
  namespace detail {
    template <typename T, typename ShapeType>
    class RandomOp : public BaseOp<RandomOp<T, ShapeType>> {
      private:
        using inner_t = typename inner_op_type_t<T>::type;
        static constexpr int RANK = cuda::std::tuple_size<ShapeType>{};
        Distribution_t dist_;
        cuda::std::array<index_t, RANK> shape_;
        cuda::std::array<index_t, RANK> strides_;
        index_t total_size_;
        curandStatePhilox4_32_10_t *states_;
        uint64_t seed_;
        inner_t alpha_;
        inner_t beta_;
        bool init_ = false;
        bool device_;

        // Used by host operators only
        curandGenerator_t gen_;
        //T val;


      public:
        using value_type = T;
        using matxop = bool;

        static_assert(std::is_same_v<T, float> || 
                      std::is_same_v<T, double> ||
                      std::is_same_v<T, uint32_t> ||
                      std::is_same_v<T, cuda::std::complex<float>> ||
                      std::is_same_v<T, cuda::std::complex<double>>);        

        __MATX_INLINE__ std::string str() const { return "random"; }

        // Shapeless constructor to be allocated at run invocation
        RandomOp() = delete;

        inline RandomOp(ShapeType &&s, Distribution_t dist, uint64_t seed, inner_t alpha, inner_t beta) :
          dist_(dist), seed_(seed), alpha_(alpha), beta_(beta)
=======
        #pragma unroll
        for (int i = 0; i < RANK; ++i)
>>>>>>> c879d5df
        {
          shape_[i] = s[i];
        }


        #pragma unroll
        for (int i = RANK - 2; i >= 0; i--) {
          strides_[i] = strides_[i+1] * s[i+1];
        }
      }

      // Constructor for randFloatParams
      __MATX_INLINE__ RandomOp(ShapeType &&s, uint64_t seed, randFloatParams<inner_t> params) :
          RandomOp(std::forward<ShapeType>(s), seed)
      {
          fParams_ = params;
      }

      // Constructor for randIntParams
      __MATX_INLINE__ RandomOp(ShapeType &&s, uint64_t seed, randIntParams<inner_t> params) :
          RandomOp(std::forward<ShapeType>(s), seed)
      {
          iParams_ = params;
      }

      template <typename ST, typename Executor>
      __MATX_INLINE__ void InnerPreRun([[maybe_unused]] ST &&shape, [[maybe_unused]] Executor &&ex) const noexcept
      {          
      }
           
      template <typename ST, typename Executor>
      __MATX_INLINE__ void PreRun([[maybe_unused]] ST &&shape, Executor &&ex) const
      {
        InnerPreRun(std::forward<ST>(shape), std::forward<Executor>(ex));          
#ifdef __CUDACC__
        if constexpr (is_cuda_executor_v<Executor>) {
          if (!init_) {
            auto stream = ex.getStream();
            matxAlloc((void **)&states_,
                      total_size_ * sizeof(curandStatePhilox4_32_10_t),
                      MATX_ASYNC_DEVICE_MEMORY, stream);

            int threads = 128;
            int blocks = static_cast<int>((total_size_ + threads - 1) / threads);
            curand_setup_kernel<<<blocks, threads, 0, stream>>>(states_, seed_, total_size_);
            init_   = true;
            device_ = true;
          }
        }
        else if constexpr (is_host_executor_v<Executor>) {
          if (!init_) {
            [[maybe_unused]] curandStatus_t ret;

            ret = curandCreateGeneratorHost(&gen_, CURAND_RNG_PSEUDO_MT19937);
            MATX_ASSERT_STR_EXP(ret, CURAND_STATUS_SUCCESS, matxCudaError, "Failed to create random number generator");

            ret = curandSetPseudoRandomGeneratorSeed(gen_, seed_);
            MATX_ASSERT_STR_EXP(ret, CURAND_STATUS_SUCCESS, matxCudaError, "Error setting random seed");

            // In the future we may allocate a buffer, but for now we generate a single number at a time
            // matxAlloc((void **)&val, total_size_ * sizeof(T), MATX_HOST_MEMORY, stream);
            init_   = true;
            device_ = false;
          }
        }
#endif
      }

      template <typename ST, typename Executor>
      __MATX_INLINE__ void PostRun([[maybe_unused]] ST &&shape, [[maybe_unused]] Executor &&ex) const noexcept
      {
        if constexpr (is_cuda_executor_v<Executor>) {
          matxFree(states_);
        }
        else if constexpr (is_host_executor_v<Executor>) {
          curandDestroyGenerator(gen_);
          //matxFree(val);
        }
      }

      template <int I = 0, typename ...Is, std::enable_if_t<I == sizeof...(Is), bool> = true>
      constexpr __MATX_INLINE__ __MATX_HOST__ __MATX_DEVICE__ index_t GetValC(const cuda::std::tuple<Is...>) const {
        return 0;
      }

      template <int I = 0, typename ...Is, std::enable_if_t<I < sizeof...(Is), bool> = true>
      __MATX_INLINE__ __MATX_HOST__ __MATX_DEVICE__ index_t GetValC(const cuda::std::tuple<Is...> tup) const {
        return GetValC<I+1, Is...>(tup) + cuda::std::get<I>(tup)*strides_[I];
      }

      /**
       * Retrieve a value from a random view
       *
       * @tparam Is Index type
       * @param indices Index values
       */
      template <typename... Is>
      __MATX_INLINE__ __MATX_HOST__ __MATX_DEVICE__ T operator()([[maybe_unused]] Is... indices) const
      {
        T val;
#ifdef __CUDA_ARCH__
<<<<<<< HEAD
        if constexpr (sizeof...(indices) == 0) {
          get_random(val, &states_[0], dist_);
        }
        else {
          get_random(val, &states_[GetValC<0, Is...>(cuda::std::make_tuple(indices...))], dist_);
        }

        val = alpha_ * val + beta_;
#else

        if (dist_ == UNIFORM) {
          if constexpr (std::is_same_v<T, float>) {
            curandGenerateUniform(gen_, &val, 1);
          }
          else if constexpr (std::is_same_v<T, uint32_t>) {
            curandGenerate(gen_, &val, 1);
          }          
          else if constexpr (std::is_same_v<T, double>) {
            curandGenerateUniformDouble(gen_, &val, 1);
          }
          else if constexpr (std::is_same_v<T, cuda::std::complex<float>>) {
            float *tmp = reinterpret_cast<float *>(&val);
            curandGenerateUniform(gen_, &tmp[0], 1);
            curandGenerateUniform(gen_, &tmp[1], 1);
=======
        if constexpr (
                     std::is_same_v<T, float>  ||
                     std::is_same_v<T, double> || 
                     std::is_same_v<T, cuda::std::complex<float>> ||
                     std::is_same_v<T, cuda::std::complex<double>>
                     ) 
        {
          if constexpr (sizeof...(indices) == 0) {
            get_random(val, &states_[0], fParams_.dist_);
>>>>>>> c879d5df
          }
          else {
            get_random(val, &states_[GetValC<0, Is...>(cuda::std::make_tuple(indices...))], fParams_.dist_);
          }

          val = fParams_.alpha_ * val + fParams_.beta_;
        }
        else if constexpr(
                  std::is_same_v<T, uint32_t> || 
                  std::is_same_v<T,  int32_t> ||
                  std::is_same_v<T, uint64_t> ||
                  std::is_same_v<T,  int64_t>   
        )
        {
          if constexpr (sizeof...(indices) == 0) {
            get_randomi(val, &states_[0], iParams_.min_, iParams_.max_);
          }
          else {
            get_randomi(val, &states_[GetValC<0, Is...>(cuda::std::make_tuple(indices...))], iParams_.min_, iParams_.max_);
          }          
        }

#else
        if constexpr (
                     std::is_same_v<T, float>  ||
                     std::is_same_v<T, double> || 
                     std::is_same_v<T, cuda::std::complex<float>> ||
                     std::is_same_v<T, cuda::std::complex<double>>
                     ) 
        {        
          
          if (fParams_.dist_ == UNIFORM) {
            if constexpr (std::is_same_v<T, float>) {
              curandGenerateUniform(gen_, &val, 1);
            }
            else if constexpr (std::is_same_v<T, double>) {
              curandGenerateUniformDouble(gen_, &val, 1);
            }
            else if constexpr (std::is_same_v<T, cuda::std::complex<float>>) {
              float *tmp = reinterpret_cast<float *>(&val);
              curandGenerateUniform(gen_, &tmp[0], 1);
              curandGenerateUniform(gen_, &tmp[1], 1);
            }
            else if constexpr (std::is_same_v<T, cuda::std::complex<double>>) {
              double *tmp = reinterpret_cast<double *>(&val);
              curandGenerateUniformDouble(gen_, &tmp[0], 1);
              curandGenerateUniformDouble(gen_, &tmp[1], 1);
            }

            val = fParams_.alpha_ * val + fParams_.beta_;
          }
          else if (fParams_.dist_ == NORMAL) {
            if constexpr (std::is_same_v<T, float>) {
              curandGenerateNormal(gen_, &val, 1, fParams_.beta_, fParams_.alpha_);
            }
            else if constexpr (std::is_same_v<T, double>) {
              curandGenerateNormalDouble(gen_, &val, 1, fParams_.beta_, fParams_.alpha_);
            }
            else if constexpr (std::is_same_v<T, cuda::std::complex<float>>) {
              float *tmp = reinterpret_cast<float *>(&val);
              curandGenerateNormal(gen_, &tmp[0], 1, fParams_.beta_, fParams_.alpha_);
              curandGenerateNormal(gen_, &tmp[1], 1, fParams_.beta_, fParams_.alpha_);
            }
            else if constexpr (std::is_same_v<T, cuda::std::complex<double>>) {
              double *tmp = reinterpret_cast<double *>(&val);
              curandGenerateNormalDouble(gen_, &tmp[0], 1, fParams_.beta_, fParams_.alpha_);
              curandGenerateNormalDouble(gen_, &tmp[1], 1, fParams_.beta_, fParams_.alpha_);
            }
          }
          else {
            val = 0;
          }
        }
        else if constexpr(
                         std::is_same_v<T, uint32_t> || 
                         std::is_same_v<T,  int32_t> ||
                         std::is_same_v<T, uint64_t> ||
                         std::is_same_v<T,  int64_t>   
                         )
        {
          float fScale;
          curandGenerateUniform(gen_, &fScale, 1);
                    
          // Scale to the provided min and max range
          double fMax = static_cast<double>(iParams_.max_);
          double fMin = static_cast<double>(iParams_.min_);
          val = static_cast<T>(fScale * (fMax - fMin) + fMin);                                
        }
#endif

        return val;
      }


      constexpr __MATX_INLINE__ __MATX_HOST__ __MATX_DEVICE__ auto Size(int dim) const
      {
        return shape_[dim];
      }

      static __MATX_INLINE__ constexpr __MATX_HOST__ __MATX_DEVICE__ int32_t Rank() { return RANK; }
    };
  }

  /**
   * @brief Return a random number with a specified shape.
   * 
   * Supported Types: float, double, complex<float>, complex<double>
   *
   * @tparam ShapeType Shape type
   * @tparam T Type of output
   * @tparam LowerType Either T or the inner type of T if T is complex* 
   * @param s Shape of operator
   * @param dist Distribution (either NORMAL or UNIFORM)
   * @param seed Random number seed
   * @param alpha Value to multiply by each number
   * @param beta Value to add to each number
   * @return Random number operator
   */
  template <typename T, typename ShapeType, typename LowerType = typename inner_op_type_t<T>::type,
           std::enable_if_t<!std::is_array_v<remove_cvref_t<ShapeType>>, bool> = true>
  __MATX_INLINE__ auto random(ShapeType &&s, Distribution_t dist, uint64_t seed = 0, LowerType alpha = 1, LowerType beta = 0)
  {
    static_assert(
                  std::is_same_v<T, float> || 
                  std::is_same_v<T, double> ||
                  std::is_same_v<T, cuda::std::complex<float>> ||
                  std::is_same_v<T, cuda::std::complex<double>>, 
                  "random only supports floating point or complex floating point data types"

                 );   

    using shape_strip_t = remove_cvref_t<ShapeType>;
    matx::detail::randFloatParams<LowerType> params{dist, alpha, beta};

    return detail::RandomOp<T, shape_strip_t>(std::forward<shape_strip_t>(s), seed, params);
  }

  /**
   * @brief Return a random number with a specified shape.
   * 
   * Supported Types: float, double, complex<float>, complex<double>
   * 
   * @tparam RANK Rank of operator
   * @tparam T Type of output
   * @tparam LowerType Either T or the inner type of T if T is complex
   * @param s Array of dimensions
   * @param dist Distribution (either NORMAL or UNIFORM)
   * @param seed Random number seed
   * @param alpha Value to multiply by each number
   * @param beta Value to add to each number
   * @return Random number operator
   */
  template <typename T, int RANK, typename LowerType = typename inner_op_type_t<T>::type>
  __MATX_INLINE__ auto random(const index_t (&s)[RANK], Distribution_t dist, uint64_t seed = 0, LowerType alpha = 1, LowerType beta = 0)
  {
    auto sarray = detail::to_array(s);
    return random<T, decltype(sarray)>(std::move(sarray), dist, seed, alpha, beta);
  }


  /**
   * @brief Return a random number with a specified shape.
   * 
   *  Supported types: uint32_t, int32_t, uint64_t, int64_t
   * 
   * @tparam ShapeType Shape type
   * @tparam T Type of output
   * @tparam LowerType Either T or the inner type of T if T is complex* 
   * @param s Shape of operator
   * @param seed Random number seed
   * @param min min of generation range
   * @param max max of generation range
   * @return Random number operator
   */
  template <typename T, typename ShapeType, typename LowerType = typename inner_op_type_t<T>::type,
           std::enable_if_t<!std::is_array_v<remove_cvref_t<ShapeType>>, bool> = true>
  __MATX_INLINE__ auto randomi(ShapeType &&s, uint64_t seed = 0, LowerType min = 0, LowerType max = 100)
  {
    static_assert(
                  std::is_same_v<T, uint32_t> || 
                  std::is_same_v<T,  int32_t> ||
                  std::is_same_v<T, uint64_t> ||
                  std::is_same_v<T,  int64_t> ,
                  "randomi only supports signed and unsigned integral types"
                 );      
                  
    using shape_strip_t = remove_cvref_t<ShapeType>;
    matx::detail::randIntParams<T> params{min, max};
    
    return detail::RandomOp<T, shape_strip_t>(std::forward<shape_strip_t>(s), seed, params);
  }
  
  /**
   * @brief Return a random number with a specified shape.
   * 
   *  Supported types: uint32_t, int32_t, uint64_t, int64_t
   *
   * @tparam RANK Rank of operator
   * @tparam T Type of output
   * @tparam LowerType Either T or the inner type of T if T is complex
   * @param s Array of dimensions
   * @param seed Random number seed
   * @param min min of generation range 
   * @param max max of generation range
   * @return Random number operator
   */
  template <typename T, int RANK, typename LowerType = typename inner_op_type_t<T>::type>
  __MATX_INLINE__ auto randomi(const index_t (&s)[RANK], uint64_t seed = 0, LowerType min = 0, LowerType max = 100)
  {
    auto sarray = detail::to_array(s);
    return randomi<T, decltype(sarray)>(std::move(sarray), seed, min, max);
  }

} // end namespace matx<|MERGE_RESOLUTION|>--- conflicted
+++ resolved
@@ -105,31 +105,7 @@
  * @param dist Distribution
  */
 template <typename Gen>
-<<<<<<< HEAD
-__inline__ __MATX_DEVICE__ void get_random(uint32_t &val, Gen *state,
-                                      Distribution_t dist)
-{
-  if (dist == UNIFORM) {
-    val = curand_uniform(state);
-  }
-  else {
-    val = curand_normal(state);
-  }
-};
-
-/**
- * @brief Get a random number
- *
- * @tparam Gen Generator type
- * @param val Value to store in
- * @param state Generator state
- * @param dist Distribution
- */
-template <typename Gen>
-__inline__ __MATX_DEVICE__ void get_random(double &val, Gen *state,
-=======
 __MATX_INLINE__ __MATX_DEVICE__ void get_random(double &val, Gen *state,
->>>>>>> c879d5df
                                       Distribution_t dist)
 {
   if (dist == UNIFORM) {
@@ -292,50 +268,8 @@
           strides_[RANK-1] = 1;
         }
 
-<<<<<<< HEAD
-  namespace detail {
-    template <typename T, typename ShapeType>
-    class RandomOp : public BaseOp<RandomOp<T, ShapeType>> {
-      private:
-        using inner_t = typename inner_op_type_t<T>::type;
-        static constexpr int RANK = cuda::std::tuple_size<ShapeType>{};
-        Distribution_t dist_;
-        cuda::std::array<index_t, RANK> shape_;
-        cuda::std::array<index_t, RANK> strides_;
-        index_t total_size_;
-        curandStatePhilox4_32_10_t *states_;
-        uint64_t seed_;
-        inner_t alpha_;
-        inner_t beta_;
-        bool init_ = false;
-        bool device_;
-
-        // Used by host operators only
-        curandGenerator_t gen_;
-        //T val;
-
-
-      public:
-        using value_type = T;
-        using matxop = bool;
-
-        static_assert(std::is_same_v<T, float> || 
-                      std::is_same_v<T, double> ||
-                      std::is_same_v<T, uint32_t> ||
-                      std::is_same_v<T, cuda::std::complex<float>> ||
-                      std::is_same_v<T, cuda::std::complex<double>>);        
-
-        __MATX_INLINE__ std::string str() const { return "random"; }
-
-        // Shapeless constructor to be allocated at run invocation
-        RandomOp() = delete;
-
-        inline RandomOp(ShapeType &&s, Distribution_t dist, uint64_t seed, inner_t alpha, inner_t beta) :
-          dist_(dist), seed_(seed), alpha_(alpha), beta_(beta)
-=======
         #pragma unroll
         for (int i = 0; i < RANK; ++i)
->>>>>>> c879d5df
         {
           shape_[i] = s[i];
         }
@@ -437,32 +371,6 @@
       {
         T val;
 #ifdef __CUDA_ARCH__
-<<<<<<< HEAD
-        if constexpr (sizeof...(indices) == 0) {
-          get_random(val, &states_[0], dist_);
-        }
-        else {
-          get_random(val, &states_[GetValC<0, Is...>(cuda::std::make_tuple(indices...))], dist_);
-        }
-
-        val = alpha_ * val + beta_;
-#else
-
-        if (dist_ == UNIFORM) {
-          if constexpr (std::is_same_v<T, float>) {
-            curandGenerateUniform(gen_, &val, 1);
-          }
-          else if constexpr (std::is_same_v<T, uint32_t>) {
-            curandGenerate(gen_, &val, 1);
-          }          
-          else if constexpr (std::is_same_v<T, double>) {
-            curandGenerateUniformDouble(gen_, &val, 1);
-          }
-          else if constexpr (std::is_same_v<T, cuda::std::complex<float>>) {
-            float *tmp = reinterpret_cast<float *>(&val);
-            curandGenerateUniform(gen_, &tmp[0], 1);
-            curandGenerateUniform(gen_, &tmp[1], 1);
-=======
         if constexpr (
                      std::is_same_v<T, float>  ||
                      std::is_same_v<T, double> || 
@@ -472,7 +380,6 @@
         {
           if constexpr (sizeof...(indices) == 0) {
             get_random(val, &states_[0], fParams_.dist_);
->>>>>>> c879d5df
           }
           else {
             get_random(val, &states_[GetValC<0, Is...>(cuda::std::make_tuple(indices...))], fParams_.dist_);
