////////////////////////////////////////////////////////////////////////////////
// BSD 3-Clause License
//
// Copyright (c) 2021, NVIDIA Corporation
// All rights reserved.
//
// Redistribution and use in source and binary forms, with or without
// modification, are permitted provided that the following conditions are met:
//
// 1. Redistributions of source code must retain the above copyright notice, this
//    list of conditions and the following disclaimer.
//
// 2. Redistributions in binary form must reproduce the above copyright notice,
//    this list of conditions and the following disclaimer in the documentation
//    and/or other materials provided with the distribution.
//
// 3. Neither the name of the copyright holder nor the names of its
//    contributors may be used to endorse or promote products derived from
//    this software without specific prior written permission.
//
// THIS SOFTWARE IS PROVIDED BY THE COPYRIGHT HOLDERS AND CONTRIBUTORS "AS IS"
// AND ANY EXPRESS OR IMPLIED WARRANTIES, INCLUDING, BUT NOT LIMITED TO, THE
// IMPLIED WARRANTIES OF MERCHANTABILITY AND FITNESS FOR A PARTICULAR PURPOSE ARE
// DISCLAIMED. IN NO EVENT SHALL THE COPYRIGHT HOLDER OR CONTRIBUTORS BE LIABLE
// FOR ANY DIRECT, INDIRECT, INCIDENTAL, SPECIAL, EXEMPLARY, OR CONSEQUENTIAL
// DAMAGES (INCLUDING, BUT NOT LIMITED TO, PROCUREMENT OF SUBSTITUTE GOODS OR
// SERVICES; LOSS OF USE, DATA, OR PROFITS; OR BUSINESS INTERRUPTION) HOWEVER
// CAUSED AND ON ANY THEORY OF LIABILITY, WHETHER IN CONTRACT, STRICT LIABILITY,
// OR TORT (INCLUDING NEGLIGENCE OR OTHERWISE) ARISING IN ANY WAY OUT OF THE USE
// OF THIS SOFTWARE, EVEN IF ADVISED OF THE POSSIBILITY OF SUCH DAMAGE.
/////////////////////////////////////////////////////////////////////////////////

#pragma once

#include <type_traits>

#include "matx/core/error.h"
#include "matx/core/type_utils.h"
#include "matx/core/tensor_utils.h"

namespace matx {
template <typename T, int RANK, typename Storage, typename Desc> class tensor_t; ///< Tensor detail type
template <typename T> class BaseOp; ///< Base operator type

namespace detail {

template <typename T, int RANK, typename Desc> class tensor_impl_t; ///< Tensor implementation type


/**
 * Assignment from one operator/View into a View
 *
 * The set function is used in lieu of the assignment operator to avoid
 * ambiguity in certain scenarios. It can be used in the same scenarios
 * as the assignment operator.
 *
 * @tparam T
 *   Operator to use as output
 * @tparam Op
 *   Operator to use as input
 **/
template <typename T, typename Op>
class set : public BaseOp<set<T, Op>> {
private:
  mutable typename base_type<T>::type out_;
  mutable typename base_type<Op>::type op_;

public:
  // Type specifier for reflection on class
  using scalar_type = typename T::scalar_type;
  using shape_type = std::conditional_t<has_shape_type_v<T>, typename T::shape_type, index_t>;
<<<<<<< HEAD
=======
  using tensor_type = T;
  using op_type = Op;
  using matx_setop = bool;
>>>>>>> 18a82eaf

  __MATX_INLINE__ const std::string str() const {
    return get_type_str(out_) + "=" + get_type_str(op_);
  }

  auto &get_lhs() {
    return out_;
  }

  auto &get_rhs() {
    return op_;
  }

  /**
   * Constructor to assign an operator to a view
   *
   * @param out
   *   Output destination view
   *
   * @param op
   *   Input operator
   */
  inline set(T &out, const Op op) : out_(out), op_(op)
  {
    static_assert(is_matx_op_lvalue<T>() == true, "Invalid operator on LHS of set/operator=");
    static_assert(!is_matx_transform_op<T>(), "Cannot use transform operator on LHS of assignment");

    // set() is a placeholder when using mtie() for multiple return types, so we don't need to check compatible
    // sizes
    if constexpr (!is_mtie<T>()) {
      ASSERT_COMPATIBLE_OP_SIZES(op);
    }
  }

  set &operator=(const set &) = delete;

  template <typename... Is>
  __MATX_DEVICE__ __MATX_HOST__ inline decltype(auto) operator()(Is... indices) const noexcept
  {
    if constexpr (is_matx_half_v<T> &&
                  std::is_integral_v<decltype(detail::get_value(op_, indices...))>) {
      out_(indices...) = static_cast<float>(detail::get_value(op_, indices...));
    }
    else {
      out_(indices...) = detail::get_value(op_, indices...);
    }

    return out_(indices...);
  }

  // Workaround for nvcc bug. It won't allow the dual if constexpr branch workaround inside of lambda
  // functions, so we have to make a separate one.
  template <typename... Ts>
  __MATX_DEVICE__ __MATX_HOST__ inline auto _internal_mapply(Ts&&... args) const noexcept {
    if constexpr (is_matx_half_v<T> &&
                  std::is_integral_v<decltype(detail::get_value(op_, args...))>) {
      auto r = static_cast<float>(detail::get_value(op_, args...));
      out_(args...) = r;
      return r;
    }
    else {
      auto r = detail::get_value(op_, args...);
      out_(args...) = r;
      return r;
    }

    if constexpr (!(is_matx_half_v<T> &&
                  std::is_integral_v<decltype(detail::get_value(op_, args...))>)) {
      auto r = detail::get_value(op_, args...);
      out_(args...) = r;
      return r;
    }
    else {
      auto r = static_cast<float>(detail::get_value(op_, args...));
      out_(args...) = r;
      return r;
    }
  }
  __MATX_DEVICE__ __MATX_HOST__ inline decltype(auto) operator()(std::array<shape_type, T::Rank()> idx) const noexcept
  {
    auto res = mapply([&](auto &&...args)  {
        return _internal_mapply(args...);
      }, idx
    );

    return res;
  }

  template <typename ShapeType, typename Executor>
  __MATX_INLINE__ void PreRun(ShapeType &&shape, Executor &&ex) const noexcept
  {
    if constexpr (is_matx_op<T>()) {
      out_.PreRun(std::forward<ShapeType>(shape), std::forward<Executor>(ex));
    }    
    if constexpr (is_matx_op<Op>()) {
      op_.PreRun(std::forward<ShapeType>(shape), std::forward<Executor>(ex));
    }
  }

  template <typename ShapeType, typename Executor>
  __MATX_INLINE__ void PostRun(ShapeType &&shape, Executor &&ex) const noexcept  
  {
    if constexpr (is_matx_op<T>()) {
      out_.PostRun(std::forward<ShapeType>(shape), std::forward<Executor>(ex));
    }     
    if constexpr (is_matx_op<Op>()) {
      op_.PostRun(std::forward<ShapeType>(shape), std::forward<Executor>(ex));
    }
  }

  /**
   * Get the rank of the operator
   *
   * @return
   *   Rank of the operator
   */
  static inline constexpr __MATX_HOST__ __MATX_DEVICE__ int32_t Rank() { return T::Rank(); }

  /**
   * Get the rank of the operator along a single dimension
   *
   * @param dim
   *   Dimension to retrieve size
   * @return
   *   Size of dimension
   */
  constexpr __MATX_INLINE__ __MATX_HOST__ __MATX_DEVICE__ auto Size(int dim) const noexcept
  {
    static_assert(T::Rank() >= 1, "Size function only works on tensors of rank 1 and higher");
    return out_.Size(dim);
  }
};


}
}<|MERGE_RESOLUTION|>--- conflicted
+++ resolved
@@ -69,12 +69,9 @@
   // Type specifier for reflection on class
   using scalar_type = typename T::scalar_type;
   using shape_type = std::conditional_t<has_shape_type_v<T>, typename T::shape_type, index_t>;
-<<<<<<< HEAD
-=======
   using tensor_type = T;
   using op_type = Op;
   using matx_setop = bool;
->>>>>>> 18a82eaf
 
   __MATX_INLINE__ const std::string str() const {
     return get_type_str(out_) + "=" + get_type_str(op_);
