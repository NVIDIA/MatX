////////////////////////////////////////////////////////////////////////////////
// BSD 3-Clause License
//
// Copyright (c) 2021, NVIDIA Corporation
// All rights reserved.
//
// Redistribution and use in source and binary forms, with or without
// modification, are permitted provided that the following conditions are met:
//
// 1. Redistributions of source code must retain the above copyright notice, this
//    list of conditions and the following disclaimer.
//
// 2. Redistributions in binary form must reproduce the above copyright notice,
//    this list of conditions and the following disclaimer in the documentation
//    and/or other materials provided with the distribution.
//
// 3. Neither the name of the copyright holder nor the names of its
//    contributors may be used to endorse or promote products derived from
//    this software without specific prior written permission.
//
// THIS SOFTWARE IS PROVIDED BY THE COPYRIGHT HOLDERS AND CONTRIBUTORS "AS IS"
// AND ANY EXPRESS OR IMPLIED WARRANTIES, INCLUDING, BUT NOT LIMITED TO, THE
// IMPLIED WARRANTIES OF MERCHANTABILITY AND FITNESS FOR A PARTICULAR PURPOSE ARE
// DISCLAIMED. IN NO EVENT SHALL THE COPYRIGHT HOLDER OR CONTRIBUTORS BE LIABLE
// FOR ANY DIRECT, INDIRECT, INCIDENTAL, SPECIAL, EXEMPLARY, OR CONSEQUENTIAL
// DAMAGES (INCLUDING, BUT NOT LIMITED TO, PROCUREMENT OF SUBSTITUTE GOODS OR
// SERVICES; LOSS OF USE, DATA, OR PROFITS; OR BUSINESS INTERRUPTION) HOWEVER
// CAUSED AND ON ANY THEORY OF LIABILITY, WHETHER IN CONTRACT, STRICT LIABILITY,
// OR TORT (INCLUDING NEGLIGENCE OR OTHERWISE) ARISING IN ANY WAY OUT OF THE USE
// OF THIS SOFTWARE, EVEN IF ADVISED OF THE POSSIBILITY OF SUCH DAMAGE.
/////////////////////////////////////////////////////////////////////////////////

#pragma once


#include "matx/core/type_utils.h"
#include "matx/operators/base_operator.h"

namespace matx
{
  namespace detail {
    template <std::size_t CRank, typename T>
      class CloneOp : public BaseOp<CloneOp<CRank, T>>
    {
      private:
        mutable typename base_type<T>::type op_;
        std::array<index_t, CRank> sizes_;         // size of each dimension after cloning
        std::array<index_t, T::Rank()> dims_;      // gather map for computing operator() indices
      public:
        using matxop = bool;

        using scalar_type = typename T::scalar_type;

        __MATX_INLINE__ std::string str() const { return "clone(" + op_.str() + ")"; }

        __MATX_INLINE__ CloneOp(T op, std::array<index_t, CRank> shape) : op_(op) {
          // create gather list
          int d = 0;
          for(int i = 0; i < Rank(); i++) {
            if constexpr (T::Rank() > 0) { // This is needed since the compiler can be fooled
              if(shape[i] == matxKeepDim) {
                sizes_[i] = op_.Size(d);
                dims_[d++] = i;
              } else {
                sizes_[i] = shape[i];
              }
            }
            else {
              MATX_ASSERT(shape[i] != matxKeepDim, matxInvalidDim);
              sizes_[i] = shape[i];             
            }

          }
          MATX_ASSERT(d == T::Rank(), matxInvalidDim);

        };

        template <typename... Is>
          __MATX_INLINE__ __MATX_DEVICE__ __MATX_HOST__ auto operator()(Is... indices) const 
          {

            // convert variadic type to tuple so we can read/update
            std::array<index_t, Rank()> sind{indices...};
            std::array<index_t, T::Rank()> gind;

            // gather indices
            for(int i = 0; i < T::Rank(); i++) {
              auto idx = dims_[i];
              gind[i] = sind[idx];
            }

            return mapply(op_, gind);
          }

        static __MATX_INLINE__ constexpr __MATX_HOST__ __MATX_DEVICE__ int32_t Rank()
        {
          return CRank;
        }
        constexpr __MATX_INLINE__ __MATX_HOST__ __MATX_DEVICE__ index_t Size(int dim) const
        {
          return sizes_[dim];
        }

    };
  }


  /**
   * @brief Operator to clone an operator or tensor acorss dimensions
   *
   * @tparam Rank the rank of the cloned operator
   * @tparam T source operator/tensor type
   * @param t source operator/tensor
   * @param shape the shape of the cloned operator/tensor.  
   * Each element is either the size of the cloned dimension or matxKeepDim to be from the source tensor
   * @return operator to compute the cloned value
   */
  template <std::size_t Rank, typename Op>
    auto __MATX_INLINE__ clone(Op t, const std::array<index_t, Rank> &shape)
    {
      if constexpr (is_tensor_view_v<Op>) {
        return t.template Clone<static_cast<int>(Rank)>(shape);
      } else {
<<<<<<< HEAD
        return detail::CloneOp<static_cast<int>(Rank), Op, index_t>(t, shape);
=======
        return detail::CloneOp<Rank, Op>(t, shape);
>>>>>>> 6f7f8f0c
      }
    };  

  template <int Rank, typename Op>
    auto __MATX_INLINE__ clone(Op t, const index_t (&shape)[Rank])
    {
      return clone<Rank, Op>(t, detail::to_array(shape));
    };   
  

} // end namespace matx<|MERGE_RESOLUTION|>--- conflicted
+++ resolved
@@ -121,11 +121,8 @@
       if constexpr (is_tensor_view_v<Op>) {
         return t.template Clone<static_cast<int>(Rank)>(shape);
       } else {
-<<<<<<< HEAD
-        return detail::CloneOp<static_cast<int>(Rank), Op, index_t>(t, shape);
-=======
-        return detail::CloneOp<Rank, Op>(t, shape);
->>>>>>> 6f7f8f0c
+        return detail::CloneOp<static_cast<int>(Rank), Op>(t, shape);
+
       }
     };  
 
