////////////////////////////////////////////////////////////////////////////////
// BSD 3-Clause License
//
// Copyright (c) 2021, NVIDIA Corporation
// All rights reserved.
//
// Redistribution and use in source and binary forms, with or without
// modification, are permitted provided that the following conditions are met:
//
// 1. Redistributions of source code must retain the above copyright notice, this
//    list of conditions and the following disclaimer.
//
// 2. Redistributions in binary form must reproduce the above copyright notice,
//    this list of conditions and the following disclaimer in the documentation
//    and/or other materials provided with the distribution.
//
// 3. Neither the name of the copyright holder nor the names of its
//    contributors may be used to endorse or promote products derived from
//    this software without specific prior written permission.
//
// THIS SOFTWARE IS PROVIDED BY THE COPYRIGHT HOLDERS AND CONTRIBUTORS "AS IS"
// AND ANY EXPRESS OR IMPLIED WARRANTIES, INCLUDING, BUT NOT LIMITED TO, THE
// IMPLIED WARRANTIES OF MERCHANTABILITY AND FITNESS FOR A PARTICULAR PURPOSE ARE
// DISCLAIMED. IN NO EVENT SHALL THE COPYRIGHT HOLDER OR CONTRIBUTORS BE LIABLE
// FOR ANY DIRECT, INDIRECT, INCIDENTAL, SPECIAL, EXEMPLARY, OR CONSEQUENTIAL
// DAMAGES (INCLUDING, BUT NOT LIMITED TO, PROCUREMENT OF SUBSTITUTE GOODS OR
// SERVICES; LOSS OF USE, DATA, OR PROFITS; OR BUSINESS INTERRUPTION) HOWEVER
// CAUSED AND ON ANY THEORY OF LIABILITY, WHETHER IN CONTRACT, STRICT LIABILITY,
// OR TORT (INCLUDING NEGLIGENCE OR OTHERWISE) ARISING IN ANY WAY OUT OF THE USE
// OF THIS SOFTWARE, EVEN IF ADVISED OF THE POSSIBILITY OF SUCH DAMAGE.
/////////////////////////////////////////////////////////////////////////////////

#pragma once


#include "matx/core/type_utils.h"
#include "matx/operators/base_operator.h"

namespace matx
{
  /**
   * Remaps elements an operator according to an index array/operator.
   */
  namespace detail {
    template <int DIM, typename T, typename IdxType>
      class RemapOp : public BaseOp<RemapOp<DIM, T, IdxType>>
    {
      private:
        //mutable typename detail::base_type_t<T> op_;
        typename detail::base_type_t<T> op_;
        typename detail::base_type_t<IdxType> idx_;

      public:
        using matxop = bool;
        using matxoplvalue = bool;

        using value_type = typename T::value_type;
        using shape_type = index_t;
        using index_type = typename IdxType::value_type;
        using self_type = RemapOp<DIM, T, IdxType>;
        static_assert(std::is_integral<index_type>::value, "RemapOp: Type for index operator must be integral");
        static_assert(IdxType::Rank() <= 1, "RemapOp: Rank of index operator must be 0 or 1");
        static_assert(DIM<T::Rank(), "RemapOp: DIM must be less than Rank of tensor");

        __MATX_INLINE__ std::string str() const { return "remap(" + op_.str() + ")"; }

	      __MATX_INLINE__ RemapOp(const T &op, IdxType idx) : op_(op), idx_(idx) {};

<<<<<<< HEAD
        template <typename Op, typename Idx, typename... Is>
        static __MATX_INLINE__ __MATX_DEVICE__ __MATX_HOST__ decltype(auto) get_impl(Op&& op, const Idx &idx, Is... indices)
=======
        template <typename... Is>
        __MATX_INLINE__ __MATX_DEVICE__ __MATX_HOST__ decltype(auto) operator()(Is... indices) const
>>>>>>> c33d7497
        {
          static_assert(sizeof...(Is) == Rank());
          static_assert((std::is_convertible_v<Is, index_t> && ... ));

          cuda::std::array ind{indices...};

          // remap current index for dim
          if constexpr (IdxType::Rank() == 0) {
            ind[DIM] = idx();
          } else {
            ind[DIM] = idx(ind[DIM]);
          }

          return get_value(cuda::std::forward<Op>(op), ind);
        }

        template <typename... Is>
        __MATX_INLINE__ __MATX_DEVICE__ __MATX_HOST__ decltype(auto) operator()(Is... indices) const 
        {
          return get_impl(cuda::std::as_const(op_), idx_, indices...);
        }

        template <typename... Is>
        __MATX_INLINE__ __MATX_DEVICE__ __MATX_HOST__ decltype(auto) operator()(Is... indices)
        {
          return get_impl(cuda::std::forward<decltype(op_)>(op_), idx_, indices...);
        }

        static __MATX_INLINE__ constexpr __MATX_HOST__ __MATX_DEVICE__ int32_t Rank()
        {
          return T::Rank();
        }
        constexpr __MATX_INLINE__ __MATX_HOST__ __MATX_DEVICE__ index_t Size(int32_t dim) const
        {
          if(dim == DIM) {
            if constexpr (IdxType::Rank() == 0) {
              return 1;
            } else {
              return idx_.Size(0);
            }
          } else {
            return op_.Size(dim);
          }
        }

        template <typename ShapeType, typename Executor>
        __MATX_INLINE__ void PreRun(ShapeType &&shape, Executor &&ex) const noexcept
        {
          if constexpr (is_matx_op<T>()) {
            op_.PreRun(std::forward<ShapeType>(shape), std::forward<Executor>(ex));
          }
        }

        template <typename ShapeType, typename Executor>
        __MATX_INLINE__ void PostRun(ShapeType &&shape, Executor &&ex) const noexcept
        {
          if constexpr (is_matx_op<T>()) {
            op_.PostRun(std::forward<ShapeType>(shape), std::forward<Executor>(ex));
          }
        }

        ~RemapOp() = default;
        RemapOp(const RemapOp &rhs) = default;
        __MATX_INLINE__ auto operator=(const self_type &rhs) {
          return set(*this, rhs);
        }

        template<typename R>
        __MATX_INLINE__ auto operator=(const R &rhs) {
          if constexpr (is_matx_transform_op<R>()) {
            return mtie(*this, rhs);
          }
          else {
            return set(*this, rhs);
          }
        }
    };
  }

  /**
   * @brief Operator to logically remap elements of an operator based on an index array/operator.
   *
   * The rank of the output tensor is equal to the rank of the input tensor.
   * The rank of the index tensor must be 0 or 1.
   *
   * The size of the output tensor is the same as the input tensor except in the applied dimenions.
   * In the applied dimension the size of the output tensor is equal to the size of the index tensor.
   * In the case of a 0-rank index tensor, the size of the output tensor in the corresponding
   * dimension is always 1.
   *
   * This operator can appear as an rvalue or lvalue.
   *
   * @tparam DIM Dimension to apply the remap
   * @tparam T Input operator/tensor type
   * @tparam Ind Input index Operator type
   * @param t Input operator
   * @param idx Index operator/tensor
   * @return Value in t from each location in idx
   */
  template <int DIM, typename Op, typename Ind>
    auto __MATX_INLINE__ remap(const Op &t, Ind idx)
    {
      return detail::RemapOp<DIM, Op, Ind>(t, idx);
    };

  /**
   * @brief Operator to logically remap elements of an operator based on an index array/operator.
   *
   * The rank of the output tensor is equal to the rank of the input tensor.
   * The rank of the index tensor must be 0 or 1.
   * The number of DIMS and the number of Inds provided must be the same.
   *
   * The size of the output tensor is the same as the input tensor except in the applied dimenions.
   * In the applied dimension the size of the output tensor is equal to the size of the index tensor.
   * In the case of a 0-rank index tensor, the size of the output tensor in the corresponding
   * dimension is always 1.
   *
   * This operator can appear as an rvalue or lvalue.
   *
   * @tparam DIM Dimension to apply the remap
   * @tparam DIMS... list of multiple dimensions to remap along
   * @tparam T Input operator/tensor type
   * @tparam Ind Input index Operator type
   * @tparam Inds... list of multiple index operators to remap along
   * @param t Input operator
   * @param idx Index operator/tensor
   * @param inds list of multiple index operators to remap along
   * @return Value in t from each location in idx
   */
  template <int DIM, int... DIMS, typename Op, typename Ind, typename... Inds>
    auto __MATX_INLINE__ remap(const Op &t, Ind idx, Inds... inds)
    {
      static_assert(sizeof...(DIMS) == sizeof...(Inds), "remap number of DIMs must match number of index arrays");

      // recursively call remap on remaining bits
      auto op = remap<DIMS...>(t, inds...);

      // construct remap op
      return detail::RemapOp<DIM, decltype(op) , Ind>(op, idx);
    };
} // end namespace matx<|MERGE_RESOLUTION|>--- conflicted
+++ resolved
@@ -66,13 +66,8 @@
 
 	      __MATX_INLINE__ RemapOp(const T &op, IdxType idx) : op_(op), idx_(idx) {};
 
-<<<<<<< HEAD
         template <typename Op, typename Idx, typename... Is>
         static __MATX_INLINE__ __MATX_DEVICE__ __MATX_HOST__ decltype(auto) get_impl(Op&& op, const Idx &idx, Is... indices)
-=======
-        template <typename... Is>
-        __MATX_INLINE__ __MATX_DEVICE__ __MATX_HOST__ decltype(auto) operator()(Is... indices) const
->>>>>>> c33d7497
         {
           static_assert(sizeof...(Is) == Rank());
           static_assert((std::is_convertible_v<Is, index_t> && ... ));
@@ -90,7 +85,7 @@
         }
 
         template <typename... Is>
-        __MATX_INLINE__ __MATX_DEVICE__ __MATX_HOST__ decltype(auto) operator()(Is... indices) const 
+        __MATX_INLINE__ __MATX_DEVICE__ __MATX_HOST__ decltype(auto) operator()(Is... indices) const
         {
           return get_impl(cuda::std::as_const(op_), idx_, indices...);
         }
