--- conflicted
+++ resolved
@@ -93,13 +93,13 @@
 
   
 
-<<<<<<< HEAD
+
       template <int I = 0, int N>
       __MATX_INLINE__ __MATX_DEVICE__ __MATX_HOST__ auto GetVal(cuda::std::array<index_t,RANK> &indices) const {
 
         if constexpr ( I == N ) {
           // This should never happen
-          return value_type(-9999);
+          return value_type{};
           // returning this to satisfy lvalue requirements
         } else {
           const auto &op = cuda::std::get<I>(ops_);
@@ -109,24 +109,14 @@
           if(idx < size) {
             // evaluate operator
             return get_value(cuda::std::forward<decltype(op)>(op), indices);
-=======
-          if constexpr ( I == N ) {
-            // This should never happen
-            return value_type{};
-            // returning this to satisfy lvalue requirements
->>>>>>> c33d7497
           } else {
             // otherwise remove this operator and recurse
             indices[axis_] -= size;
             return GetVal<I+1, N>(indices);
           }
         }
-<<<<<<< HEAD
       }
       
-=======
-
->>>>>>> c33d7497
       template <int I = 0, int N>
       __MATX_INLINE__ __MATX_DEVICE__ __MATX_HOST__ decltype(auto) GetVal(cuda::std::array<index_t,RANK> &indices) {
 
