--- conflicted
+++ resolved
@@ -274,7 +274,6 @@
       if constexpr (ftype::Expr::op == LvlOp::Id) {
         dims[ftype::Expr::di] = lvls[L];
       } else if constexpr (ftype::Expr::op == LvlOp::Add) {
-<<<<<<< HEAD
         using ltype = cuda::std::tuple_element_t<LVL - 1, LvlSpecs>;
         static_assert(ltype::Expr::op == LvlOp::Id && ltype::Type::isRange());
         if constexpr (ftype::Expr::cj == ltype::Expr::di) {
@@ -289,22 +288,6 @@
           dims[ftype::Expr::di] = lvls[L] + lvls[LVL - 1];
         } else if constexpr (ftype::Expr::di == ltype::Expr::di) {
           dims[ftype::Expr::cj] = lvls[LVL - 1] - lvls[L];
-=======
-        using ntype = cuda::std::tuple_element_t<L + 1, LvlSpecs>;
-        static_assert(ntype::Expr::op == LvlOp::Id && ntype::Type::isRange());
-        if constexpr (ftype::Expr::cj == ntype::Expr::di) {
-          dims[ftype::Expr::di] = lvls[L] - lvls[L + 1];
-        } else if constexpr (ftype::Expr::di == ntype::Expr::di) {
-          dims[ftype::Expr::cj] = lvls[L] - lvls[L + 1];
-        }
-      } else if constexpr (ftype::Expr::op == LvlOp::Sub) {
-        using ntype = cuda::std::tuple_element_t<L + 1, LvlSpecs>;
-        static_assert(ntype::Expr::op == LvlOp::Id && ntype::Type::isRange());
-        if constexpr (ftype::Expr::cj == ntype::Expr::di) {
-          dims[ftype::Expr::di] = lvls[L] + lvls[L + 1];
-        } else if constexpr (ftype::Expr::di == ntype::Expr::di) {
-          dims[ftype::Expr::cj] = lvls[L + 1] - lvls[L];
->>>>>>> 7fd0bb9d
         }
       } else if constexpr (ftype::Expr::op == LvlOp::Div) {
         dims[ftype::Expr::di] = lvls[L] * ftype::Expr::cj;
