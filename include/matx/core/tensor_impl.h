////////////////////////////////////////////////////////////////////////////////
// BSD 3-Clause License
//
// Copyright (c) 2021, NVIDIA Corporation
// All rights reserved.
//
// Redistribution and use in source and binary forms, with or without
// modification, are permitted provided that the following conditions are met:
//
// 1. Redistributions of source code must retain the above copyright notice, this
//    list of conditions and the following disclaimer.
//
// 2. Redistributions in binary form must reproduce the above copyright notice,
//    this list of conditions and the following disclaimer in the documentation
//    and/or other materials provided with the distribution.
//
// 3. Neither the name of the copyright holder nor the names of its
//    contributors may be used to endorse or promote products derived from
//    this software without specific prior written permission.
//
// THIS SOFTWARE IS PROVIDED BY THE COPYRIGHT HOLDERS AND CONTRIBUTORS "AS IS"
// AND ANY EXPRESS OR IMPLIED WARRANTIES, INCLUDING, BUT NOT LIMITED TO, THE
// IMPLIED WARRANTIES OF MERCHANTABILITY AND FITNESS FOR A PARTICULAR PURPOSE ARE
// DISCLAIMED. IN NO EVENT SHALL THE COPYRIGHT HOLDER OR CONTRIBUTORS BE LIABLE
// FOR ANY DIRECT, INDIRECT, INCIDENTAL, SPECIAL, EXEMPLARY, OR CONSEQUENTIAL
// DAMAGES (INCLUDING, BUT NOT LIMITED TO, PROCUREMENT OF SUBSTITUTE GOODS OR
// SERVICES; LOSS OF USE, DATA, OR PROFITS; OR BUSINESS INTERRUPTION) HOWEVER
// CAUSED AND ON ANY THEORY OF LIABILITY, WHETHER IN CONTRACT, STRICT LIABILITY,
// OR TORT (INCLUDING NEGLIGENCE OR OTHERWISE) ARISING IN ANY WAY OUT OF THE USE
// OF THIS SOFTWARE, EVEN IF ADVISED OF THE POSSIBILITY OF SUCH DAMAGE.
/////////////////////////////////////////////////////////////////////////////////

#pragma once

#include <cassert>
#include <type_traits>
#include <cuda/std/functional>
#include "matx/core/error.h"
#include "matx/core/defines.h"
#include "matx/core/tensor_desc.h"
#include "matx/core/type_utils.h"
#include "matx/core/tensor_utils.h"
#include "matx/operators/set.h"
<<<<<<< HEAD
#include "matx/core/sparse_tensor_format.h"
=======
#include "matx/core/utils.h"
>>>>>>> 6c9a7915
//#include "matx_exec_kernel.h"
#include "iterator.h"
#include "matx/core/make_tensor.h"
#include <cuda/experimental/stf.cuh>

namespace matx {

namespace detail {

template <typename T>
struct DenseTensorData {
  using dense_data = bool;
  T *ldata_;
};

template <typename T, typename CRD, typename POS, typename TF>
struct SparseTensorData {
  using sparse_data = bool;
  using value_type = T;  
  using crd_type = CRD;
  using pos_type = POS;
  using Format = TF;
  static constexpr int LVL = TF::LVL;
  T *ldata_;
  CRD *crd_[LVL];
  POS *pos_[LVL];
};

/**
 * @brief Bare implementation of tensor class
 *
 * Defines the minimum operations needed for a tensor to be useful. This class
 * should be limited to primitive types. The bare class contains operations that
 * are necessary to function on a device (getters/setters), but does not contain
 * any ownership semantics.
 *
 * This class is designed to be inherited from more capable tensor classes like
 * tensor_t below. Because of the asynchronous nature of GPU devices, derived classes
 * are responsible for handling ownership and lifetime of the pointer in a
 * tensor_impl_t.
 *
 * @tparam T Type of tensor
 * @tparam RANK Rank of tensor
 */
template <typename T, int RANK, typename Desc = DefaultDescriptor<RANK>, typename TensorData = DenseTensorData<T>>
class tensor_impl_t {
  public:
    // Type specifier for reflection on class
    using type = T; // TODO is this necessary
    using value_type = T;
    using tensor_view = bool;
    using tensor_impl = bool;
    using desc_type = Desc;
    using data_type = TensorData;
    using shape_type = typename Desc::shape_type;
    using stride_type = typename Desc::stride_type;
    using matxoplvalue = bool;
<<<<<<< HEAD
    using self_type = tensor_impl_t<T, RANK, Desc, TensorData>;
=======
    using self_type = tensor_impl_t<T, RANK, Desc>;
    using stf_logicaldata_type = typename cuda::experimental::stf::logical_data<cuda::experimental::stf::void_interface>;
>>>>>>> 6c9a7915

    // Type specifier for signaling this is a matx operation
    using matxop = bool;

    __MATX_INLINE__ tensor_impl_t(const tensor_impl_t &) = default;
    __MATX_INLINE__ tensor_impl_t(tensor_impl_t &&) = default;
    __MATX_INLINE__ tensor_impl_t& operator=(tensor_impl_t &&) = default;


    __MATX_INLINE__ ~tensor_impl_t() = default;


    const std::string str() const {
      return std::string("tensor_impl_") + std::to_string(RANK) + "_" + to_short_str<T>();
    }

    /** Swaps two raw_pointer_buffers
     *
     * Swaps members of two raw_pointer_buffers
     *
     * @param lhs
     *   Left argument
     * @param rhs
     *   Right argument
     */
    friend void swap(self_type &lhs, self_type &rhs) noexcept
    {
      using std::swap;

      swap(lhs.data_, rhs.data_);
      swap(lhs.desc_, rhs.desc_);
      swap(lhs.stf_ldata_, rhs.stf_ldata_);
    }

    /**
     * Constructor for a rank-0 tensor (scalar).
     */
    tensor_impl_t() {
      auto ldptr = new std::optional<stf_logicaldata_type>();
      this->stf_ldata_ = ldptr;
    }

    /**
     * Constructor for a rank-0 tensor (scalar).
     *
     * @param data
     *   Data pointer
     */
    tensor_impl_t(T *const data)  {
      data_.ldata_ = data;
      static_assert(RANK == 0, "tensor_impl_t with single pointer parameter must be a rank 0 tensor");
      auto ldptr = new std::optional<stf_logicaldata_type>();
      this->stf_ldata_ = ldptr;
    }
    /**
     * Constructor for a rank-1 and above tensor.
     *
     * @param shape
     *   Tensor shape
     */
    template <typename ShapeType,
              std::enable_if_t<!is_tensor_view_v<remove_cvref_t<ShapeType>> && !is_matx_descriptor_v<remove_cvref_t<ShapeType>>, bool> = true>
    __MATX_INLINE__ tensor_impl_t(ShapeType &&shape) : desc_(std::forward<ShapeType>(shape))
    {
      auto ldptr = new std::optional<stf_logicaldata_type>();
      this->stf_ldata_ = ldptr;
    }

    /**
     * Constructor for a rank-1 and above tensor.
     *
     * @param shape
     *   Tensor shape
     * @param strides
     *   Tensor strides
     */
    template <typename ShapeType, typename StrideType>
    __MATX_INLINE__ tensor_impl_t(ShapeType &&shape, StrideType &&strides)
        : desc_(std::forward<ShapeType>(shape), std::forward<StrideType>(strides))
<<<<<<< HEAD
    {}
=======
    {
      auto ldptr = new std::optional<stf_logicaldata_type>();
      this->stf_ldata_ = ldptr;
    }
>>>>>>> 6c9a7915

    /**
     * Constructor for a rank-1 and above tensor using a user pointer and shape
     * input
     *
     * @tparam ShapeType
     *   Type of shape
     * @param ldata
     *   Offset data pointer (start of view)
     * @param shape
     *   Sizes for each dimension. Length of sizes must match RANK
     */
    template <typename ShapeType, std::enable_if_t<!is_matx_descriptor_v<typename remove_cvref<ShapeType>::type>, bool> = true>
    __MATX_INLINE__ tensor_impl_t(T *const ldata, ShapeType &&shape)
        : desc_(std::forward<ShapeType>(shape))
    {
      data_.ldata_ = ldata;
    }


    /**
     * Constructor for creating a view with a user-defined data pointer.
     *
     * @tparam ShapeType
     *   Type of shape
     * @tparam StrideType
     *   Type of stride
     * @param ldata
     *   Offset data pointer (start of view)
     * @param shape
     *   Sizes for each dimension.
     * @param strides
     *   Tensor strides
     */
    template <typename ShapeType, typename StrideType>
    __MATX_INLINE__ tensor_impl_t(T *const ldata,
                    ShapeType &&shape,
                    StrideType &&strides)
        : desc_(std::forward<ShapeType>(shape), std::forward<StrideType>(strides))
    {
<<<<<<< HEAD
      data_.ldata_ = ldata;
=======
      auto ldptr = new std::optional<stf_logicaldata_type>();
      this->stf_ldata_ = ldptr;
>>>>>>> 6c9a7915
    }


    /**
     * Constructor for creating a view with a descriptor and user-provided pointer
     *
     * If not reference counted, it is the caller's responsibility to manage the
     * data pointer, including allocation and freeing.
     *
     * @tparam DescriptorType
     *   Descriptor type
     * @param desc
     *   Tensor descriptor
     * @param ldata
     *   Data type
     */
// gcc 14.1 incorrectly reports desc as uninitialized in some contexts
MATX_IGNORE_WARNING_PUSH_GCC("-Wmaybe-uninitialized")
    template <typename DescriptorType, std::enable_if_t<is_matx_descriptor_v<typename remove_cvref<DescriptorType>::type>, bool> = true>
    __MATX_INLINE__ __MATX_DEVICE__ __MATX_HOST__ tensor_impl_t(T *const ldata,
                    DescriptorType &&desc)
        : desc_{std::forward<DescriptorType>(desc)}
    {
<<<<<<< HEAD
      data_.ldata_ = ldata;
=======
      auto ldptr = new std::optional<stf_logicaldata_type>();
      this->stf_ldata_ = ldptr;
>>>>>>> 6c9a7915
    }
MATX_IGNORE_WARNING_POP_GCC

    template <typename DescriptorType, std::enable_if_t<is_matx_descriptor_v<typename remove_cvref<DescriptorType>::type>, bool> =     true>
    __MATX_INLINE__ __MATX_DEVICE__ __MATX_HOST__ tensor_impl_t(T *const ldata,
                    DescriptorType &&desc, std::optional<stf_logicaldata_type > *stf_ldata)
        : ldata_(ldata), desc_{std::forward<DescriptorType>(desc)}, stf_ldata_(stf_ldata)
    {
    }

    /**
     * Constructor for creating a view with only a descriptor
     *
     * Descriptor must confirm to all descriptor semantics. See documentation for details
     *
     * @tparam DescriptorType
     *   Descriptor type
     * @param desc
     *   Tensor descriptor
     */
    template <typename DescriptorType, std::enable_if_t<is_matx_descriptor_v<typename remove_cvref<DescriptorType>::type>, bool> = true>
    __MATX_INLINE__ tensor_impl_t(DescriptorType &&desc)
        : desc_{std::forward<DescriptorType>(desc)}
    {
        auto ldptr = new std::optional<stf_logicaldata_type>();
        this->stf_ldata_ = ldptr;
    }

    __MATX_HOST__ void Shallow(const self_type &rhs) noexcept
    {
      data_.ldata_ = rhs.Data();
      desc_ = rhs.desc_;
      stf_ldata_ = rhs.stf_ldata_;
    }

    /**
     * Lazy assignment operator=. Used to create a "set" object for deferred
     * execution on a device
     *
     * @param op
     *   Tensor view source
     *
     * @returns set object containing the destination view and source object
     *
     */
    [[nodiscard]] __MATX_INLINE__ __MATX_HOST__ __MATX_DEVICE__ auto copy(const tensor_impl_t<T, RANK> &op)
    {
      data_.ldata_ = op.Data();
      desc_ = op.desc_;
      stf_ldata_ = op.stf_ldata;
    }


    // Lazy operators

    /**
     * Lazy assignment operator=. Used to create a "set" object for deferred
     * execution on a device
     *
     * @param op
     *   Tensor view source
     *
     * @returns set object containing the destination view and source object
     *
     */
    [[nodiscard]] __MATX_INLINE__ __MATX_HOST__ auto operator=(const tensor_impl_t<T, RANK> &op)
    {
        return set(*this, op);
    }
    /**
     * Lazy assignment operator=. Used to create a "set" object for deferred
     * execution on a device
     *
     * @param op
     *   Operator or scalar type to assign
     *
     * @returns set object containing the destination view and source object
     *
     */
    template <typename T2>
    [[nodiscard]] __MATX_INLINE__ __MATX_HOST__ auto operator=(const T2 &op)
    {
      const typename detail::base_type_t<T2> &op_base = op;
      return set(*this, op_base);
    }

    /**
     * Lazy assignment operator+=. Used to create a "set" object for deferred
     * execution on a device
     *
     * @param op
     *   Tensor view source
     *
     * @returns set object containing the destination view and source object
     *
     */
    [[nodiscard]] __MATX_INLINE__ __MATX_HOST__ auto operator+=(const tensor_impl_t<T, RANK> &op)
    {
        return set(*this, *this + op);
    }

    /**
     * Lazy assignment operator+=. Used to create a "set" object for deferred
     * execution on a device
     *
     * @param op
     *   Operator or scalar type to assign
     *
     * @returns set object containing the destination view and source object
     *
     */
    template <typename T2>
    [[nodiscard]] __MATX_INLINE__ __MATX_HOST__ auto operator+=(const T2 &op)
    {
      const typename detail::base_type_t<T2> &op_base = op;
      return set(*this, *this + op_base);
    }

    /**
     * Lazy assignment operator-=. Used to create a "set" object for deferred
     * execution on a device
     *
     * @param op
     *   Tensor view source
     *
     * @returns set object containing the destination view and source object
     *
     */
    [[nodiscard]] __MATX_INLINE__ __MATX_HOST__ auto operator-=(const tensor_impl_t<T, RANK> &op)
    {
        return set(*this, *this - op);
    }

    /**
     * Lazy assignment operator-=. Used to create a "set" object for deferred
     * execution on a device
     *
     * @param op
     *   Operator or scalar type to assign
     *
     * @returns set object containing the destination view and source object
     *
     */
    template <typename T2>
    [[nodiscard]] __MATX_INLINE__ __MATX_HOST__ auto operator-=(const T2 &op)
    {
      const typename detail::base_type_t<T2> &op_base = op;
      return set(*this, *this - op_base);
    }

    /**
     * Lazy assignment operator*=. Used to create a "set" object for deferred
     * execution on a device
     *
     * @param op
     *   Tensor view source
     *
     * @returns set object containing the destination view and source object
     *
     */
    [[nodiscard]] __MATX_INLINE__ __MATX_HOST__ auto operator*=(const tensor_impl_t<T, RANK> &op)
    {
        return set(*this, *this * op);
    }

    /**
     * Lazy assignment operator*=. Used to create a "set" object for deferred
     * execution on a device
     *
     * @param op
     *   Operator or scalar type to assign
     *
     * @returns set object containing the destination view and source object
     *
     */
    template <typename T2>
    [[nodiscard]] __MATX_INLINE__ __MATX_HOST__ auto operator*=(const T2 &op)
    {
      const typename detail::base_type_t<T2> &op_base = op;
      return set(*this, *this * op_base);
    }

    /**
     * Lazy assignment operator/=. Used to create a "set" object for deferred
     * execution on a device
     *
     * @param op
     *   Tensor view source
     *
     * @returns set object containing the destination view and source object
     *
     */
    [[nodiscard]] __MATX_INLINE__ __MATX_HOST__ auto operator/=(const tensor_impl_t<T, RANK> &op)
    {
        return set(*this, *this / op);
    }

    /**
     * Lazy assignment operator/=. Used to create a "set" object for deferred
     * execution on a device
     *
     * @param op
     *   Operator or scalar type to assign
     *
     * @returns set object containing the destination view and source object
     *
     */
    template <typename T2>
    [[nodiscard]] __MATX_INLINE__ __MATX_HOST__ auto operator/=(const T2 &op)
    {
      const typename detail::base_type_t<T2> &op_base = op;
      return set(*this, *this / op_base);
    }

    /**
     * Lazy assignment operator<<=. Used to create a "set" object for deferred
     * execution on a device
     *
     * @param op
     *   Tensor view source
     *
     * @returns set object containing the destination view and source object
     *
     */
    [[nodiscard]] __MATX_INLINE__ __MATX_HOST__ auto operator<<=(const tensor_impl_t<T, RANK> &op)
    {
        return set(*this, *this << op);
    }

    /**
     * Lazy assignment operator<<=. Used to create a "set" object for deferred
     * execution on a device
     *
     * @param op
     *   Operator or scalar type to assign
     *
     * @returns set object containing the destination view and source object
     *
     */
    template <typename T2>
    [[nodiscard]] __MATX_INLINE__ __MATX_HOST__ auto operator<<=(const T2 &op)
    {
      const typename detail::base_type_t<T2> &op_base = op;
      return set(*this, *this << op_base);
    }

    /**
     * Lazy assignment operator>>=. Used to create a "set" object for deferred
     * execution on a device
     *
     * @param op
     *   Tensor view source
     *
     * @returns set object containing the destination view and source object
     *
     */
    [[nodiscard]] __MATX_INLINE__ __MATX_HOST__ auto operator>>=(const tensor_impl_t<T, RANK> &op)
    {
        return set(*this, *this >> op);
    }

    /**
     * Lazy assignment operator>>=. Used to create a "set" object for deferred
     * execution on a device
     *
     * @param op
     *   Operator or scalar type to assign
     *
     * @returns set object containing the destination view and source object
     *
     */
    template <typename T2>
    [[nodiscard]] __MATX_INLINE__ __MATX_HOST__ auto operator>>=(const T2 &op)
    {
      const typename detail::base_type_t<T2> &op_base = op;
      return set(*this, *this >> op_base);
    }

    /**
     * Lazy assignment operator|=. Used to create a "set" object for deferred
     * execution on a device
     *
     * @param op
     *   Tensor view source
     *
     * @returns set object containing the destination view and source object
     *
     */
    [[nodiscard]] __MATX_INLINE__ __MATX_HOST__ auto operator|=(const tensor_impl_t<T, RANK> &op)
    {
        return set(*this, *this | op);
    }

    /**
     * Lazy assignment operator|=. Used to create a "set" object for deferred
     * execution on a device
     *
     * @param op
     *   Operator or scalar type to assign
     *
     * @returns set object containing the destination view and source object
     *
     */
    template <typename T2>
    [[nodiscard]] __MATX_INLINE__ __MATX_HOST__ auto operator|=(const T2 &op)
    {
      const typename detail::base_type_t<T2> &op_base = op;
      return set(*this, *this | op_base);
    }

    /**
     * Lazy assignment operator&=. Used to create a "set" object for deferred
     * execution on a device
     *
     * @param op
     *   Tensor view source
     *
     * @returns set object containing the destination view and source object
     *
     */
    [[nodiscard]] __MATX_INLINE__ __MATX_HOST__ auto operator&=(const tensor_impl_t<T, RANK> &op)
    {
        return set(*this, *this & op);
    }

    /**
     * Lazy assignment operator&=. Used to create a "set" object for deferred
     * execution on a device
     *
     * @param op
     *   Operator or scalar type to assign
     *
     * @returns set object containing the destination view and source object
     *
     */
    template <typename T2>
    [[nodiscard]] __MATX_INLINE__ __MATX_HOST__ auto operator&=(const T2 &op)
    {
      const typename detail::base_type_t<T2> &op_base = op;
      return set(*this, *this & op_base);
    }

    /**
     * Lazy assignment operator^=. Used to create a "set" object for deferred
     * execution on a device
     *
     * @param op
     *   Tensor view source
     *
     * @returns set object containing the destination view and source object
     *
     */
    [[nodiscard]] __MATX_INLINE__ __MATX_HOST__ auto operator^=(const tensor_impl_t<T, RANK> &op)
    {
        return set(*this, *this ^ op);
    }

    /**
     * Lazy assignment operator^=. Used to create a "set" object for deferred
     * execution on a device
     *
     * @param op
     *   Operator or scalar type to assign
     *
     * @returns set object containing the destination view and source object
     *
     */
    template <typename T2>
    [[nodiscard]] __MATX_INLINE__ __MATX_HOST__ auto operator^=(const T2 &op)
    {
      const typename detail::base_type_t<T2> &op_base = op;
      return set(*this, *this ^ op_base);
    }

    /**
     * Lazy assignment operator%=. Used to create a "set" object for deferred
     * execution on a device
     *
     * @param op
     *   Tensor view source
     *
     * @returns set object containing the destination view and source object
     *
     */
    [[nodiscard]] __MATX_INLINE__ __MATX_HOST__ auto operator%=(const tensor_impl_t<T, RANK> &op)
    {
        return set(*this, *this % op);
    }

    /**
     * Lazy assignment operator%=. Used to create a "set" object for deferred
     * execution on a device
     *
     * @param op
     *   Operator or scalar type to assign
     *
     * @returns set object containing the destination view and source object
     *
     */
    template <typename T2>
    [[nodiscard]] __MATX_INLINE__ __MATX_HOST__ auto operator%=(const T2 &op)
    {
      const typename detail::base_type_t<T2> &op_base = op;
        return set(*this, *this % op_base);
    }

    /**
     * Get the shape the tensor from the underlying data
     *
     * @return
     *    A shape of the data with the appropriate dimensions set
     */
    __MATX_INLINE__ __MATX_HOST__ __MATX_DEVICE__
    auto Shape() const noexcept { return this->desc_.Shape(); }

    /**
     * Get the strides the tensor from the underlying data
     *
     * @return
     *    A shape of the data with the appropriate strides set
     */
    __MATX_INLINE__ auto Strides() const noexcept { return this->desc_.Strides(); }

    template <int N = RANK, typename StrideType>
    __MATX_INLINE__ auto SliceImpl([[maybe_unused]] const cuda::std::array<typename Desc::shape_type, RANK> &firsts,
                              [[maybe_unused]] const cuda::std::array<typename Desc::shape_type, RANK> &ends,
                              [[maybe_unused]] StrideType strides) const
    {
      static_assert(N <= RANK && RANK > 0, "Must slice to a rank the same or less than current rank.");

      MATX_NVTX_START("", matx::MATX_NVTX_LOG_API)

      cuda::std::array<typename Desc::shape_type, N> n = {};
      cuda::std::array<typename Desc::stride_type, N> s = {};

      T *tmpdata = data_.ldata_;
      int d = 0;

      [[maybe_unused]] int end_count = 0;
      for (int i = 0; i < RANK; i++) {
        if (ends[i] == matxDropDim) {
          end_count++;
        }
      }

      MATX_ASSERT_STR(((RANK - end_count) == N), matxInvalidSize,
              "Number of matxDropDim specifiers must match the output rank");

  #pragma unroll
      for (int i = 0; i < RANK; i++) {
        typename Desc::shape_type first = firsts[i] < 0 ? this->Size(i) + firsts[i] : firsts[i];
        typename Desc::shape_type end = ends[i]   < 0 ? this->Size(i) + ends[i]   : ends[i];

        MATX_ASSERT_STR((end > matxIdxSentinel) || (end <= this->Size(i)), matxInvalidDim,
          "Slice end index out of range of operator");

        MATX_ASSERT_STR(first < end, matxInvalidSize, "Slice must be at least one element long");

        [[maybe_unused]] typename Desc::stride_type stride_mult;

        if constexpr (std::is_same_v<StrideType, detail::NoStride>) {
          stride_mult = 1;
        }
        else {
          stride_mult = (strides[i] == matxKeepStride) ? 1 : strides[i];
        }

        MATX_ASSERT_STR(first < end, matxInvalidParameter,
                        "Starting slice must be less than end slice");
        MATX_ASSERT_STR(first < this->desc_.Size(i), matxInvalidParameter,
                        "Requested slice start index out of bounds");

        // offset by first
        tmpdata += first * Stride(i);

        if constexpr (N > 0) {
          if (end != matxDropDim) {
            MATX_ASSERT_STR(end != matxKeepDim, matxInvalidParameter, "matxKeepDim only valid for clone(), not slice()");
            if (end == matxEnd) {
              n[d] = this->Size(i) - first;
            }
            else {
              n[d] = end - first;
            }

            // New length is shorter if we have a non-1 stride
            n[d] = static_cast<typename Desc::shape_type>(std::ceil(
                static_cast<double>(n[d]) / static_cast<double>(stride_mult)));

            s[d] = Stride(i) * stride_mult;
            d++;
          }
        }
      }

      MATX_ASSERT_STR(d == N, matxInvalidDim,
                      "Number of indices must match the target rank to slice to");

      return cuda::std::make_tuple(tensor_desc_t<decltype(n), decltype(s), N>{std::move(n), std::move(s)}, tmpdata);
    }


    template <int N = RANK, typename StrideType>
    __MATX_INLINE__ auto Slice([[maybe_unused]] const cuda::std::array<typename Desc::shape_type, RANK> &firsts,
                               [[maybe_unused]] const cuda::std::array<typename Desc::shape_type, RANK> &ends,
                               [[maybe_unused]] StrideType strides) const
    {
      auto [new_desc, data] = this->SliceImpl<N, StrideType>(firsts, ends, strides);
      return tensor_impl_t<T, N, decltype(new_desc)>{data, std::move(new_desc)};
    }

    template <int N = RANK>
    __MATX_INLINE__ auto Slice(const cuda::std::array<typename Desc::shape_type, RANK> &firsts,
                              const cuda::std::array<typename Desc::shape_type, RANK> &ends) const
    {
      static_assert(N <= RANK && RANK > 0, "Must slice to a rank the same or less than current rank.");

      MATX_NVTX_START("", matx::MATX_NVTX_LOG_API)

      return Slice<N, detail::NoStride>(firsts, ends, detail::NoStride{});
    }


    template <int N>
    __MATX_INLINE__ auto CloneImpl(const cuda::std::array<index_t, N> &clones) const
    {
      MATX_NVTX_START("", matx::MATX_NVTX_LOG_API)

      cuda::std::array<index_t, N> n;
      cuda::std::array<typename Desc::stride_type, N> s;

      int d = 0;

      #pragma unroll
      for (int i = 0; i < N; i++) {
        index_t size = clones[i];

        if (size == matxKeepDim) {
          n[i] = this->desc_.Size(d);
          if constexpr (RANK == 0) {
            s[i] = 1;
          }
          else {
            s[i] = this->desc_.Stride(d);
          }
          d++;
        }
        else {
          n[i] = size;
          s[i] = 0;
        }
      }
      MATX_ASSERT_STR(d == RANK, matxInvalidDim,
                      "Must keep as many dimension as the original tensor has");
      tensor_desc_t<decltype(n), decltype(s), N> new_desc{std::move(n), std::move(s)};
      return new_desc;
    }


    template <int N>
    __MATX_INLINE__ auto Clone(const cuda::std::array<index_t, N> &clones) const
    {
      MATX_NVTX_START("", matx::MATX_NVTX_LOG_API)

      auto new_desc = CloneImpl<N>(clones);

<<<<<<< HEAD
      return tensor_impl_t<T, N, decltype(new_desc)>{this->data_.ldata_, std::move(new_desc)};
=======
      return tensor_impl_t<T, N, decltype(new_desc)>{this->ldata_, std::move(new_desc), this->stf_ldata_};
>>>>>>> 6c9a7915
    }

    __MATX_INLINE__ auto PermuteImpl(const cuda::std::array<int32_t, RANK> &dims) const
    {
      MATX_NVTX_START("", matx::MATX_NVTX_LOG_API)

      static_assert(RANK >= 1, "Only tensors of rank 1 and higher can be permuted.");
      cuda::std::array<shape_type, RANK> n;
      cuda::std::array<stride_type, RANK> s;
      [[maybe_unused]] bool done[RANK] = {0};

  #pragma unroll
      for (int i = 0; i < RANK; i++) {
        int d = dims[i];
        MATX_ASSERT_STR(d < RANK, matxInvalidDim,
                        "Index to permute is larger than tensor rank");
        MATX_ASSERT_STR(done[d] == false, matxInvalidParameter,
                        "Cannot list the same dimension to permute twice");
        done[d] = true;
        n[i] = this->Size(d);
        s[i] = this->Stride(d);
      }

      return Desc{std::move(n), std::move(s)};
    }

    __MATX_INLINE__ auto Permute(const cuda::std::array<int32_t, RANK> &dims) const
    {
      auto new_desc = PermuteImpl(dims);
<<<<<<< HEAD
      return tensor_impl_t<T, RANK, decltype(new_desc)>{this->data_.ldata_, std::move(new_desc)};
=======
      return tensor_impl_t<T, RANK, decltype(new_desc)>{this->ldata_, std::move(new_desc), this->stf_ldata_};
>>>>>>> 6c9a7915
    }

    template <int N>
    __MATX_INLINE__ auto
    OverlapViewImpl(const cuda::std::array<typename Desc::shape_type, N> &windows,
                const cuda::std::array<typename Desc::stride_type, N> &strides) const
    {
      static_assert(RANK == 1, "Overlapped views only supported on 1D tensors.");

      MATX_NVTX_START("", matx::MATX_NVTX_LOG_API)

      cuda::std::array<typename Desc::shape_type, RANK+1> n;
      cuda::std::array<typename Desc::stride_type, RANK+1> s;

      // This only works for 1D tensors going to 2D at the moment. Generalize to
      // higher dims later
      typename Desc::stride_type window_size = *(windows.begin());
      typename Desc::stride_type stride_size = *(strides.begin());

      MATX_ASSERT(stride_size < window_size, matxInvalidSize);
      MATX_ASSERT(stride_size > 0, matxInvalidSize);

      // Figure out the actual length of the signal we can use. It might be
      // shorter than the original tensor if the window/stride doesn't line up
      // properly to make a rectangular matrix.
      typename Desc::shape_type adj_el = this->desc_.Size(0) - window_size;
      while ((adj_el % stride_size) != 0) {
        adj_el--;
      }

      n[1] = window_size;
      s[1] = 1;
      n[0] = adj_el / stride_size + 1;
      s[0] = stride_size;

      tensor_desc_t<decltype(n), decltype(s), RANK+1> new_desc{std::move(n), std::move(s)};
      return new_desc;
    }

    template <int N>
    __MATX_INLINE__ auto
    OverlapView(const cuda::std::array<typename Desc::shape_type, N> &windows,
                const cuda::std::array<typename Desc::stride_type, N> &strides) const {
      auto new_desc = OverlapViewImpl<N>(windows, strides);
<<<<<<< HEAD
      return tensor_impl_t<T, RANK + 1, decltype(new_desc)>{this->data_.ldata_, std::move(new_desc)};
=======
      return tensor_impl_t<T, RANK + 1, decltype(new_desc)>{this->ldata_, std::move(new_desc), this->stf_ldata_};
>>>>>>> 6c9a7915
    }

    template <typename O>
    __MATX_INLINE__ bool isSameView(const O &o) {
      if constexpr (is_tensor_view_v<O> && RANK == O::Rank()) {
        return Data() == o.Data() &&
          this->Shape() == o.Shape() &&
          this->Strides() == o.Strides();
      } else {
        return false;
      }
    }

    /**
     * Set the size of a dimension
     *
     * @return
     *    A shape of the data with the appropriate dimensions set
     */
    __MATX_INLINE__ auto Descriptor() const noexcept { return this->desc_; }

    template <typename... Is>
    __MATX_INLINE__ __MATX_HOST__ __MATX_DEVICE__ T* GetPointer(Is... indices) const noexcept
    {
      return data_.ldata_ + GetValC<0, Is...>(cuda::std::make_tuple(indices...));
    }

    // Locates position of an element at given indices, or returns -1 when not
    // found.
    template <int L = 0>
    __MATX_INLINE__ __MATX_HOST__ __MATX_DEVICE__ index_t
    GetPos(index_t *lvlsz, index_t *lvl, index_t pos) const {
      static constexpr int LVL = TensorData::Format::LVL;
      if constexpr (L < LVL) {
        using lspec = std::tuple_element_t<L, typename TensorData::Format::LvlSpecs>;
        if constexpr (lspec::Type::isDense()) {
          // Dense level: pos * size + i.
          // TODO: see below, use a constexpr GetLvlSize(L) instead?
          const index_t dpos = pos * lvlsz[L] + lvl[L];
          if constexpr (L + 1 < LVL) {
            return GetPos<L + 1>(lvlsz, lvl, dpos);
          } else {
            return dpos;
          }
        } else if constexpr (lspec::Type::isSingleton()) {
          // Singleton level: pos if crd[pos] == i and next levels match.
          if (CRDData(L)[pos] == lvl[L]) {
            if constexpr (L + 1 < LVL) {
              return GetPos<L + 1>(lvlsz, lvl, pos);
            } else {
              return pos;
            }
          }
        } else if constexpr (lspec::Type::isCompressed() || lspec::Type::isCompressedNU()) {
          // Compressed level: scan for match on i and test next levels.
          const typename TensorData::crd_type *c = CRDData(L);
          const typename TensorData::pos_type *p = POSData(L);
          for (index_t pp = p[pos], hi = p[pos + 1]; pp < hi; pp++) {
            if (c[pp] == lvl[L]) {
              if constexpr (L + 1 < LVL) {
                const index_t cpos = GetPos<L + 1>(lvlsz, lvl, pp);
                if constexpr (lspec::Type::isCompressed()) {
                  return cpos; // always end scan (unique)
                } else if (cpos != -1) {
                  return cpos; // only end scan on success (non-unique)
                }
              } else {
                return pp;
              }
            }
          }
        }
      }
      return -1; // not found
    }    

    // Element getter (viz. "lhs = Acoo(0,0);"). Note that due to the compact
    // nature of sparse data structures, these storage formats do not provide
    // cheap random access to their elements. Instead, the implementation will
    // search for a stored element at the given position (which involves a scan
    // at each compressed level). The implicit value zero is returned when the
    // element cannot be found. So, although functional for testing, clients
    // should avoid using getters inside performance critial regions, since
    // the implementation is far worse than O(1).
    template <typename... Is>
    __MATX_INLINE__ __MATX_HOST__ __MATX_DEVICE__ T GetSparseValue(Is... indices) const noexcept { 
      static constexpr int DIM = TensorData::Format::DIM;
      static constexpr int LVL = TensorData::Format::LVL;

      static_assert(sizeof...(Is) == DIM,
          "Number of indices of operator() must match rank of sparse tensor");
      cuda::std::array<index_t, DIM> dim{indices...};
      cuda::std::array<index_t, LVL> lvl;
      cuda::std::array<index_t, LVL> lvlsz;
      TensorData::Format::dim2lvl(dim.data(), lvl.data(), /*asSize=*/false);
      // TODO: only compute once and provide a constexpr LvlSize(l) instead?
      TensorData::Format::dim2lvl(Shape().data(), lvlsz.data(), /*asSize=*/true);
      const index_t pos = GetPos(lvlsz.data(), lvl.data(), 0);
      if (pos != -1) {
        const typename TensorData::value_type tmp = Data()[pos];
        return tmp;
      }

      return static_cast<typename TensorData::value_type>(0); // implicit zero
    }

    /**
     * Check if a tensor is linear in memory for all elements in the view
     *
     * @return
     *    The size of the dimension
     */
    __MATX_INLINE__ __MATX_HOST__ __MATX_DEVICE__ constexpr bool IsContiguous() const noexcept
    {
      return desc_.IsContiguous();
    }

    template <int I = 0, typename ...Is>
    __MATX_INLINE__ __MATX_HOST__ __MATX_DEVICE__ stride_type GetVal([[maybe_unused]] cuda::std::tuple<Is...> tup)  {
      if constexpr (I < sizeof...(Is)) {
MATX_IGNORE_WARNING_PUSH_GCC("-Wmaybe-uninitialized")
        return GetVal<I+1, Is...>(tup) + cuda::std::get<I>(tup)*this->desc_.Stride(I);
MATX_IGNORE_WARNING_POP_GCC
      }
      else {
        return 0;
      }
    }

    template <int I = 0, typename ...Is>
    __MATX_INLINE__ __MATX_HOST__ __MATX_DEVICE__ stride_type GetValC([[maybe_unused]] const cuda::std::tuple<Is...> tup) const {
      if constexpr (I < sizeof...(Is)) {
MATX_IGNORE_WARNING_PUSH_GCC("-Wmaybe-uninitialized")
        return GetValC<I+1, Is...>(tup) + cuda::std::get<I>(tup)*this->desc_.Stride(I);
MATX_IGNORE_WARNING_POP_GCC
      }
      else {
        return 0;
      }
    }

    /**
     * operator() getter
     *
     * @param indices
     *   Indices of tensor
     *
     * @returns value at given index
     *
     */
    template <int M = RANK, typename... Is>
    __MATX_INLINE__ __MATX_HOST__ __MATX_DEVICE__ decltype(auto) operator()(Is... indices) const noexcept
    {
      static_assert(sizeof...(Is) == M, "Number of indices of operator() must match rank of tensor");
      if constexpr (!is_sparse_data_v<TensorData>) {
#ifndef NDEBUG
        assert(data_.ldata_ != nullptr);
#endif
        return *(data_.ldata_ + GetValC<0, Is...>(cuda::std::make_tuple(indices...)));
      }
      else { // Sparse tensor getter
        return GetSparseValue(indices...);
      }
    }

    /**
     * operator() getter
     *
     * @param indices
     *   Indices of tensor
     *
     * @returns value at given index
     *
     */
    template <int M = RANK, typename... Is,
      std::enable_if_t<std::conjunction_v<std::is_integral<Is>...>, bool> = true>
    __MATX_INLINE__ __MATX_HOST__ __MATX_DEVICE__ decltype(auto) operator()(Is... indices) noexcept
    {
      if constexpr (!is_sparse_data_v<TensorData>) {
        static_assert(sizeof...(Is) == M, "Number of indices of operator() must match rank of tensor");
#ifndef NDEBUG
        assert(data_.ldata_ != nullptr);
#endif
        return *(data_.ldata_ + GetVal<0, Is...>(cuda::std::make_tuple(indices...)));
      }
      else {
        return GetSparseValue(indices...);
      }
    }

    /**
     * operator() getter with an array index
     *
     * @returns value in tensor
     *
     */
    __MATX_INLINE__ __MATX_HOST__ __MATX_DEVICE__ decltype(auto) operator()(const cuda::std::array<index_t, RANK> &idx) const noexcept
    {
      return cuda::std::apply([&](auto &&...args) -> T {
          return this->operator()(args...);
        }, idx);
    }

    /**
     * operator() getter with an array index
     *
     * @returns value in tensor
     *
     */
    __MATX_INLINE__ __MATX_HOST__ __MATX_DEVICE__  decltype(auto) operator()(const cuda::std::array<index_t, RANK> &idx) noexcept
    {
      return cuda::std::apply([&](auto &&...args) -> T& {
          return this->operator()(args...);
        }, idx);
    }

    /**
     * Get the rank of the tensor
     *
     * @returns Rank of the tensor
     *
     */
    static __MATX_INLINE__ constexpr __MATX_HOST__ __MATX_DEVICE__ int32_t Rank() { return RANK; }


    /**
     * Get the total number of elements in the tensor
     *
     *
     * @returns Total number of elements across all dimensions
     *
     */
    constexpr __MATX_INLINE__ __MATX_HOST__ __MATX_DEVICE__ auto TotalSize() const noexcept { return desc_.TotalSize(); }

    /**
     * Get the size of a single dimension of the tensor
     *
     * @param dim
     *   Desired dimension
     *
     * @returns Number of elements in dimension
     *
     */
    constexpr __MATX_INLINE__ __MATX_HOST__ __MATX_DEVICE__ auto Size(int dim) const noexcept
    {
      return desc_.Size(dim);
    }

    /**
     * Get the stride of a single dimension of the tensor
     *
     * @param dim
     *   Desired dimension
     *
     * @returns Stride of dimension
     *
     */
    __MATX_INLINE__ __MATX_HOST__ __MATX_DEVICE__ auto Stride(uint32_t dim) const noexcept
    {
      return desc_.Stride(dim);
    }


    /**
     * Get the size of the last dimension
     *
     * @return
     *    The size of the dimension
     */
    constexpr __MATX_INLINE__ __MATX_HOST__ __MATX_DEVICE__ auto Lsize() const noexcept
    {
      return desc_.Size(Rank() - 1);
    }

    __MATX_INLINE__ __MATX_HOST__  auto Bytes() const noexcept
    {
      return TotalSize() * sizeof(*data_.ldata_);
    }

    /**
     * @brief Get data pointer
     *
     * @return data pointer
     */
    __MATX_INLINE__ __MATX_HOST__ __MATX_DEVICE__  auto Data() const noexcept {
      return data_.ldata_;
    }

    /**
     * @brief Set data pointer
     *
     * @param data Pointer to new data pointer
     */
    __MATX_INLINE__ __MATX_HOST__ __MATX_DEVICE__  void SetData(T *data) noexcept {
      data_.ldata_ = data;
    }

    template <typename U = TensorData, 
          std::enable_if_t<is_sparse_data_v<U>, int> = 0>
    __MATX_INLINE__ __MATX_HOST__ __MATX_DEVICE__  auto CRDData(int l) const noexcept {
      return data_.crd_[l];
    }
    template <typename U = TensorData, 
          std::enable_if_t<is_sparse_data_v<U>, int> = 0>
    __MATX_INLINE__ __MATX_HOST__ __MATX_DEVICE__  auto POSData(int l) const noexcept{
      return data_.pos_[l];
    }

    /**
     * @brief Set local data pointer
     *
     * @param data
     *   Data pointer to set
     */
    void SetLocalData(T* data) {
      data_.ldata_ = data;
    }

    template <typename U = TensorData>
    auto SetSparseData(T* data, 
                      typename U::crd_type* crd[U::LVL], 
                      typename U::pos_type* pos[U::LVL])
        -> std::enable_if_t<is_sparse_data_v<U>, void> {
      data_.ldata_ = data;
      memcpy(data_.crd_, crd, U::LVL*sizeof(crd[0]));
      memcpy(data_.pos_, pos, U::LVL*sizeof(pos[0]));
    }

    template <typename Task>
    __MATX_INLINE__ void apply_dep_to_task(Task &&task, int perm) const noexcept
    {
      auto &ld = stf_ldata_->value();

      using namespace cuda::experimental::stf;
#if 0
      data_place place = getDataPlace(Data());
#endif

      if (perm == 0) {
          task.add_deps(ld.write());
      }
      else if (perm == 1) {
          task.add_deps(ld.read());
      }
      else if (perm == 2) {
          task.add_deps(ld.rw());
      }
      else {
          std::cout << "abort ...\n";
      }
    }

    template <typename ShapeType, typename Executor>
    __MATX_INLINE__ void PreRun([[maybe_unused]] ShapeType &&shape, [[maybe_unused]] Executor &&ex) const noexcept
    {
        if constexpr (is_stf_executor_v<Executor>) {
            using namespace cuda::experimental::stf;
            /* Don't create a new logical data for a tensor if it alread had one created previously */
            if (stf_ldata_ && stf_ldata_->has_value()) { return; }

            auto ctx = ex.getCtx();
#if 0
            // Determine the type of memory that was allocated ie. host/managed/etc
            data_place place = getDataPlace(Data());
#endif

            *stf_ldata_ = ctx.logical_token();
            stf_ldata_->value().set_symbol(this->str());
        } 
    }

    template <typename ShapeType, typename Executor>
    __MATX_INLINE__ void PostRun([[maybe_unused]] ShapeType &&shape, [[maybe_unused]] Executor &&ex) const noexcept
    {
    }


  protected:
    TensorData data_;
    Desc desc_;

  public:
    mutable std::optional<stf_logicaldata_type > *stf_ldata_;
};

}
};<|MERGE_RESOLUTION|>--- conflicted
+++ resolved
@@ -41,11 +41,8 @@
 #include "matx/core/type_utils.h"
 #include "matx/core/tensor_utils.h"
 #include "matx/operators/set.h"
-<<<<<<< HEAD
 #include "matx/core/sparse_tensor_format.h"
-=======
 #include "matx/core/utils.h"
->>>>>>> 6c9a7915
 //#include "matx_exec_kernel.h"
 #include "iterator.h"
 #include "matx/core/make_tensor.h"
@@ -103,12 +100,8 @@
     using shape_type = typename Desc::shape_type;
     using stride_type = typename Desc::stride_type;
     using matxoplvalue = bool;
-<<<<<<< HEAD
     using self_type = tensor_impl_t<T, RANK, Desc, TensorData>;
-=======
-    using self_type = tensor_impl_t<T, RANK, Desc>;
     using stf_logicaldata_type = typename cuda::experimental::stf::logical_data<cuda::experimental::stf::void_interface>;
->>>>>>> 6c9a7915
 
     // Type specifier for signaling this is a matx operation
     using matxop = bool;
@@ -188,14 +181,10 @@
     template <typename ShapeType, typename StrideType>
     __MATX_INLINE__ tensor_impl_t(ShapeType &&shape, StrideType &&strides)
         : desc_(std::forward<ShapeType>(shape), std::forward<StrideType>(strides))
-<<<<<<< HEAD
-    {}
-=======
     {
       auto ldptr = new std::optional<stf_logicaldata_type>();
       this->stf_ldata_ = ldptr;
     }
->>>>>>> 6c9a7915
 
     /**
      * Constructor for a rank-1 and above tensor using a user pointer and shape
@@ -213,6 +202,8 @@
         : desc_(std::forward<ShapeType>(shape))
     {
       data_.ldata_ = ldata;
+      auto ldptr = new std::optional<stf_logicaldata_type>();
+      this->stf_ldata_ = ldptr;
     }
 
 
@@ -236,12 +227,9 @@
                     StrideType &&strides)
         : desc_(std::forward<ShapeType>(shape), std::forward<StrideType>(strides))
     {
-<<<<<<< HEAD
       data_.ldata_ = ldata;
-=======
       auto ldptr = new std::optional<stf_logicaldata_type>();
       this->stf_ldata_ = ldptr;
->>>>>>> 6c9a7915
     }
 
 
@@ -265,12 +253,9 @@
                     DescriptorType &&desc)
         : desc_{std::forward<DescriptorType>(desc)}
     {
-<<<<<<< HEAD
       data_.ldata_ = ldata;
-=======
       auto ldptr = new std::optional<stf_logicaldata_type>();
       this->stf_ldata_ = ldptr;
->>>>>>> 6c9a7915
     }
 MATX_IGNORE_WARNING_POP_GCC
 
@@ -837,11 +822,7 @@
 
       auto new_desc = CloneImpl<N>(clones);
 
-<<<<<<< HEAD
-      return tensor_impl_t<T, N, decltype(new_desc)>{this->data_.ldata_, std::move(new_desc)};
-=======
-      return tensor_impl_t<T, N, decltype(new_desc)>{this->ldata_, std::move(new_desc), this->stf_ldata_};
->>>>>>> 6c9a7915
+      return tensor_impl_t<T, N, decltype(new_desc)>{this->data_.ldata_, std::move(new_desc), this->stf_ldata_};
     }
 
     __MATX_INLINE__ auto PermuteImpl(const cuda::std::array<int32_t, RANK> &dims) const
@@ -871,11 +852,7 @@
     __MATX_INLINE__ auto Permute(const cuda::std::array<int32_t, RANK> &dims) const
     {
       auto new_desc = PermuteImpl(dims);
-<<<<<<< HEAD
-      return tensor_impl_t<T, RANK, decltype(new_desc)>{this->data_.ldata_, std::move(new_desc)};
-=======
-      return tensor_impl_t<T, RANK, decltype(new_desc)>{this->ldata_, std::move(new_desc), this->stf_ldata_};
->>>>>>> 6c9a7915
+      return tensor_impl_t<T, RANK, decltype(new_desc)>{this->data_.ldata_, std::move(new_desc), this->stf_ldata_};
     }
 
     template <int N>
@@ -920,11 +897,7 @@
     OverlapView(const cuda::std::array<typename Desc::shape_type, N> &windows,
                 const cuda::std::array<typename Desc::stride_type, N> &strides) const {
       auto new_desc = OverlapViewImpl<N>(windows, strides);
-<<<<<<< HEAD
-      return tensor_impl_t<T, RANK + 1, decltype(new_desc)>{this->data_.ldata_, std::move(new_desc)};
-=======
-      return tensor_impl_t<T, RANK + 1, decltype(new_desc)>{this->ldata_, std::move(new_desc), this->stf_ldata_};
->>>>>>> 6c9a7915
+      return tensor_impl_t<T, RANK + 1, decltype(new_desc)>{this->data_.ldata_, std::move(new_desc), this->stf_ldata_};
     }
 
     template <typename O>
