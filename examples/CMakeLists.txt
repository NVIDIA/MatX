--- conflicted
+++ resolved
@@ -11,11 +11,8 @@
     mvdr_beamformer
     pwelch
     resample_poly_bench
-<<<<<<< HEAD
     sparse_tensor
-=======
     simple_stf_test
->>>>>>> 6c9a7915
     spectrogram
     spectrogram_graph
     spherical_harmonics
@@ -24,12 +21,6 @@
     black_scholes
     print_styles)
 
-<<<<<<< HEAD
-
-
-
-=======
->>>>>>> 6c9a7915
 add_library(example_lib INTERFACE)
 target_include_directories(example_lib SYSTEM INTERFACE ${CUTLASS_INC} ${pybind11_INCLUDE_DIR} ${PYTHON_INCLUDE_DIRS})
 
