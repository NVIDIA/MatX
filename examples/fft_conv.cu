////////////////////////////////////////////////////////////////////////////////
// BSD 3-Clause License
//
// Copyright (c) 2021, NVIDIA Corporation
// All rights reserved.
//
// Redistribution and use in source and binary forms, with or without
// modification, are permitted provided that the following conditions are met:
//
// 1. Redistributions of source code must retain the above copyright notice, this
//    list of conditions and the following disclaimer.
//
// 2. Redistributions in binary form must reproduce the above copyright notice,
//    this list of conditions and the following disclaimer in the documentation
//    and/or other materials provided with the distribution.
//
// 3. Neither the name of the copyright holder nor the names of its
//    contributors may be used to endorse or promote products derived from
//    this software without specific prior written permission.
//
// THIS SOFTWARE IS PROVIDED BY THE COPYRIGHT HOLDERS AND CONTRIBUTORS "AS IS"
// AND ANY EXPRESS OR IMPLIED WARRANTIES, INCLUDING, BUT NOT LIMITED TO, THE
// IMPLIED WARRANTIES OF MERCHANTABILITY AND FITNESS FOR A PARTICULAR PURPOSE ARE
// DISCLAIMED. IN NO EVENT SHALL THE COPYRIGHT HOLDER OR CONTRIBUTORS BE LIABLE
// FOR ANY DIRECT, INDIRECT, INCIDENTAL, SPECIAL, EXEMPLARY, OR CONSEQUENTIAL
// DAMAGES (INCLUDING, BUT NOT LIMITED TO, PROCUREMENT OF SUBSTITUTE GOODS OR
// SERVICES; LOSS OF USE, DATA, OR PROFITS; OR BUSINESS INTERRUPTION) HOWEVER
// CAUSED AND ON ANY THEORY OF LIABILITY, WHETHER IN CONTRACT, STRICT LIABILITY,
// OR TORT (INCLUDING NEGLIGENCE OR OTHERWISE) ARISING IN ANY WAY OUT OF THE USE
// OF THIS SOFTWARE, EVEN IF ADVISED OF THE POSSIBILITY OF SUCH DAMAGE.
/////////////////////////////////////////////////////////////////////////////////

#include "matx.h"
#include <cassert>
#include <cstdio>
#include <cuda/std/ccomplex>

using namespace matx;

/**
 * FFT Convolution
 *
 * This example shows how to perform an FFT convolution using the MatX library.
 * The example shows the convolution theorem of:
 *
 * \f(h*x \leftrightarrow H \cdot X$  \f)
 *
 * Namely, a convolution in the time domain is a point-wise multiplication in
 * the frequency domain. In this example we start with two signals in the time
 * domain, convert them to frequency domain, perform the multiply, then convert
 * them back to the time domain. This should give very close results to
 * performing a direct convolution in the time domain, so the results are
 * compared to a direct convolution. They will not match identically since the
 * types and order of operations are different, but they will match within a
 * close margin.
 *
 * FFT convolution is frequently used in signal processing when a signal or
 * filter is larger than a threshold, since it will outperform direct
 * convolution past this threshold. Another benefit of FFT convolution is the
 * number of operations is the same, regardless of the filter size. This allows
 * a user to FFT a very long filter one time, and that buffer can be used many
 * times for any incoming samples.
 *
 * For smaller signal sizes, the FFT convolution typically performs worse since
 * there is some buffer and 3 FFT operations (2 for FFT of signal and filter,
 * and 1 IFFT after the multiply) that causes the setup time to dominate.
 *
 * Note that the conv1d() operator has a mode to perform FFT-based convolution
 * automatically.
 *
 */
int main([[maybe_unused]] int argc, [[maybe_unused]] char **argv)
{
  MATX_ENTER_HANDLER();
  using complex = cuda::std::complex<float>;
<<<<<<< HEAD
=======
#if 0
  cudaExecutor exec{};
#else
  stfExecutor exec{};
  auto ctx = exec.getCtx();
#endif
>>>>>>> 6c9a7915

  index_t signal_size = 1ULL << 16;
  index_t filter_size = 16;
  index_t batches = 8;
  index_t filtered_size = signal_size + filter_size - 1;
  float separate_ms;
  float fused_ms;
  constexpr int iterations = 100;
  cudaStream_t stream;
  cudaStreamCreate(&stream);
  cudaEvent_t start, stop;
  cudaEventCreate(&start);
  cudaEventCreate(&stop);
  cudaExecutor exec{stream};

  // Create time domain buffers
  auto sig_time  = make_tensor<complex>({batches, signal_size});
  auto filt_time = make_tensor<complex>({batches, filter_size});
  auto time_out  = make_tensor<complex>({batches, filtered_size});

  // Frequency domain buffers
  auto sig_freq  = make_tensor<complex>({batches, filtered_size});
  auto filt_freq = make_tensor<complex>({batches, filtered_size});

  for (index_t b = 0; b < batches; b++) {
    // Fill the time domain signals with data
    for (index_t i = 0; i < signal_size; i++) {
      sig_time(b,i) = {-1.0f * (2.0f * static_cast<float>(i % 2) + 1.0f) *
                            (static_cast<float>(i % 10) / 10.0f) +
                        0.1f,
                    -1.0f * (static_cast<float>(i % 2) == 0.0f) *
                            (static_cast<float>(i % 10) / 5.0f) -
                        0.1f};
    }
    for (index_t i = 0; i < filter_size; i++) {
      filt_time(b,i) = {static_cast<float>(i) / static_cast<float>(filter_size),
                      static_cast<float>(-i) / static_cast<float>(filter_size) +
                          0.5f};
    }
  }

  // Perform the FFT in-place on both signal and filter
  for (int i = 0; i < iterations; i++) {
    if (i == 1) {
#if 0
      cudaEventRecord(start, stream);
<<<<<<< HEAD
    }
=======
#else
    cudaEventRecord(start, ctx.task_fence());
#endif
    }    
>>>>>>> 6c9a7915
    (sig_freq = fft(sig_time, filtered_size)).run(exec);
    (filt_freq = fft(filt_time, filtered_size)).run(exec);

    (sig_freq = sig_freq * filt_freq).run(exec);

    // IFFT in-place
    (sig_freq = ifft(sig_freq)).run(exec);

  }

#if 0
  cudaEventRecord(stop, stream);
#else
  cudaEventRecord(stop, ctx.task_fence());
#endif
  exec.sync();
  cudaEventElapsedTime(&separate_ms, start, stop);

  for (int i = 0; i < iterations; i++) {
    if (i == 1) {
#if 0
        cudaEventRecord(start, stream);
#else
        cudaEventRecord(start, ctx.task_fence());
#endif
    }
    (sig_freq = ifft(fft(sig_time, filtered_size) * fft(filt_time, filtered_size))).run(exec);
  }

<<<<<<< HEAD
=======
#if 0
>>>>>>> 6c9a7915
  cudaEventRecord(stop, stream);
#else
  cudaEventRecord(stop, ctx.task_fence());
#endif
  exec.sync();
  cudaEventElapsedTime(&fused_ms, start, stop);

  printf("FFT runtimes for separate = %.2f ms, fused = %.2f ms\n", separate_ms/(iterations-1), fused_ms/(iterations-1));

  // Now the sig_freq view contains the full convolution result. Verify against
  // a direct convolution. The conv1d function only accepts a 1D filter, so we
  // create a sliced view here.
  auto filt1 = slice<1>(filt_time, {0,0}, {matxDropDim, matxEnd});
  (time_out = conv1d(sig_time, filt1, matxConvCorrMode_t::MATX_C_MODE_FULL)).run(exec);

  exec.sync();

<<<<<<< HEAD
=======
#if 1
  ctx.finalize();
#endif

>>>>>>> 6c9a7915
  // Compare signals
  for (index_t b = 0; b < batches; b++) {
    for (index_t i = 0; i < filtered_size; i++) {
      if (fabs(time_out(b,i).real() - sig_freq(b,i).real()) > 0.001 ||
          fabs(time_out(b,i).imag() - sig_freq(b,i).imag()) > 0.001) {
        std::cout <<
            "Verification failed at item " << i << ". Direct=" << time_out(b,i).real() << " " << time_out(b,i).imag() << ", FFT=" <<
            sig_freq(b,i).real() << " " <<
            sig_freq(b,i).imag() << "\n";
        return -1;
      }
    }
  }

  std::cout << "Verification successful" << std::endl;

  MATX_CUDA_CHECK_LAST_ERROR();
  MATX_EXIT_HANDLER();
}<|MERGE_RESOLUTION|>--- conflicted
+++ resolved
@@ -73,16 +73,20 @@
 {
   MATX_ENTER_HANDLER();
   using complex = cuda::std::complex<float>;
-<<<<<<< HEAD
-=======
-#if 0
-  cudaExecutor exec{};
-#else
+
+#ifdef USE_STF                                                                                                                                             
+  std::cout << "Using STF executor\n";
+#else
+  std::cout << "Using CUDA executor\n";
+#endif
+
+#ifdef USE_STF
   stfExecutor exec{};
   auto ctx = exec.getCtx();
-#endif
->>>>>>> 6c9a7915
-
+#else
+  cudaExecutor exec{};
+#endif
+  
   index_t signal_size = 1ULL << 16;
   index_t filter_size = 16;
   index_t batches = 8;
@@ -126,16 +130,11 @@
   // Perform the FFT in-place on both signal and filter
   for (int i = 0; i < iterations; i++) {
     if (i == 1) {
-#if 0
-      cudaEventRecord(start, stream);
-<<<<<<< HEAD
-    }
-=======
-#else
-    cudaEventRecord(start, ctx.task_fence());
-#endif
-    }    
->>>>>>> 6c9a7915
+#ifdef USE_STF
+        cudaEventRecord(start, ctx.task_fence());
+#else
+        cudaEventRecord(start, stream);
+#endif
     (sig_freq = fft(sig_time, filtered_size)).run(exec);
     (filt_freq = fft(filt_time, filtered_size)).run(exec);
 
@@ -146,32 +145,29 @@
 
   }
 
-#if 0
+#ifdef USE_STF
+  cudaEventRecord(stop, ctx.task_fence());
+#else
   cudaEventRecord(stop, stream);
-#else
-  cudaEventRecord(stop, ctx.task_fence());
 #endif
   exec.sync();
   cudaEventElapsedTime(&separate_ms, start, stop);
 
   for (int i = 0; i < iterations; i++) {
     if (i == 1) {
-#if 0
+#ifdef USE_STF
+        cudaEventRecord(start, ctx.task_fence());
+#else
         cudaEventRecord(start, stream);
-#else
-        cudaEventRecord(start, ctx.task_fence());
 #endif
     }
     (sig_freq = ifft(fft(sig_time, filtered_size) * fft(filt_time, filtered_size))).run(exec);
   }
 
-<<<<<<< HEAD
-=======
-#if 0
->>>>>>> 6c9a7915
+#ifdef USE_STF
+  cudaEventRecord(stop, ctx.task_fence());
+#else
   cudaEventRecord(stop, stream);
-#else
-  cudaEventRecord(stop, ctx.task_fence());
 #endif
   exec.sync();
   cudaEventElapsedTime(&fused_ms, start, stop);
@@ -185,14 +181,9 @@
   (time_out = conv1d(sig_time, filt1, matxConvCorrMode_t::MATX_C_MODE_FULL)).run(exec);
 
   exec.sync();
-
-<<<<<<< HEAD
-=======
-#if 1
+#ifdef USE_STF
   ctx.finalize();
 #endif
-
->>>>>>> 6c9a7915
   // Compare signals
   for (index_t b = 0; b < batches; b++) {
     for (index_t i = 0; i < filtered_size; i++) {
