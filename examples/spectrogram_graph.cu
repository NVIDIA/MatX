////////////////////////////////////////////////////////////////////////////////
// BSD 3-Clause License
//
// Copyright (c) 2021, NVIDIA Corporation
// All rights reserved.
//
// Redistribution and use in source and binary forms, with or without
// modification, are permitted provided that the following conditions are met:
//
// 1. Redistributions of source code must retain the above copyright notice, this
//    list of conditions and the following disclaimer.
//
// 2. Redistributions in binary form must reproduce the above copyright notice,
//    this list of conditions and the following disclaimer in the documentation
//    and/or other materials provided with the distribution.
//
// 3. Neither the name of the copyright holder nor the names of its
//    contributors may be used to endorse or promote products derived from
//    this software without specific prior written permission.
//
// THIS SOFTWARE IS PROVIDED BY THE COPYRIGHT HOLDERS AND CONTRIBUTORS "AS IS"
// AND ANY EXPRESS OR IMPLIED WARRANTIES, INCLUDING, BUT NOT LIMITED TO, THE
// IMPLIED WARRANTIES OF MERCHANTABILITY AND FITNESS FOR A PARTICULAR PURPOSE ARE
// DISCLAIMED. IN NO EVENT SHALL THE COPYRIGHT HOLDER OR CONTRIBUTORS BE LIABLE
// FOR ANY DIRECT, INDIRECT, INCIDENTAL, SPECIAL, EXEMPLARY, OR CONSEQUENTIAL
// DAMAGES (INCLUDING, BUT NOT LIMITED TO, PROCUREMENT OF SUBSTITUTE GOODS OR
// SERVICES; LOSS OF USE, DATA, OR PROFITS; OR BUSINESS INTERRUPTION) HOWEVER
// CAUSED AND ON ANY THEORY OF LIABILITY, WHETHER IN CONTRACT, STRICT LIABILITY,
// OR TORT (INCLUDING NEGLIGENCE OR OTHERWISE) ARISING IN ANY WAY OUT OF THE USE
// OF THIS SOFTWARE, EVEN IF ADVISED OF THE POSSIBILITY OF SUCH DAMAGE.
/////////////////////////////////////////////////////////////////////////////////

#include "matx.h"
#include <cassert>
#include <cstdio>
#include <math.h>
#include <memory>

using namespace matx;
#define FFT_TYPE CUFFT_C2C

/** Create a spectrogram of a signal
 *
 * This example creates a set of data representing signal power versus frequency
 * and time. Traditionally the signal power is plotted as the Z dimension using
 * color, and time/frequency are the X/Y axes. The time taken to run the
 * spectrogram is computed, and a simple scatter plot is output. This version
 * does uses CUDA graphs, and records the workload on the second iteration of
 * the intialization loop. The first iteration is used only for plan caching and
 * should not include any graph recording.
 */

int main([[maybe_unused]] int argc, [[maybe_unused]] char **argv)
{
  MATX_ENTER_HANDLER();

  using complex = cuda::std::complex<float>;
  cudaGraph_t graph;
  cudaGraphExec_t instance;

  cudaStream_t stream;
  cudaStreamCreate(&stream);

  cudaEvent_t start, stop;
  cudaEventCreate(&start);
  cudaEventCreate(&stop);

  float fs = 10000;
  index_t N = 100000;
  float amp = static_cast<float>(2 * sqrt(2));
  index_t nperseg = 256;
  index_t nfft = 256;
  index_t noverlap = nperseg / 8;
  index_t nstep = nperseg - noverlap;
  constexpr uint32_t num_iterations = 100;
  float time_ms;

  std::array<index_t, 1> num_samps{N};
  std::array<index_t, 1> half_win{nfft / 2 + 1};
  std::array<index_t, 1> s_time_shape{(N - noverlap) / nstep};

  tensor_t<float, 1> time({N});
  tensor_t<float, 1> modulation({N});
  tensor_t<float, 1> carrier({N});
  tensor_t<float, 1> noise({N});
  tensor_t<float, 1> x({N});
<<<<<<< HEAD
  auto freqs = make_tensor<float, 1>({nfft / 2 + 1});
=======
  auto freqs = make_tensor<float>(half_win);
>>>>>>> 001f7dea
  tensor_t<complex, 2> fftStackedMatrix(
      {(N - noverlap) / nstep, nfft / 2 + 1});
  tensor_t<float, 1> s_time({(N - noverlap) / nstep});

  randomGenerator_t<float> randData({N}, 0);
  auto randDataView = randData.GetTensorView<1>(num_samps, NORMAL);

  // Set up all static buffers
  // time = np.arange(N) / float(fs)
  (time = linspace<0>(num_samps, 0.0f, static_cast<float>(N) - 1.0f) / fs)
      .run(stream);
  // mod = 500 * np.cos(2*np.pi*0.25*time)
  (modulation = 500 * cos(2 * M_PI * 0.25 * time)).run(stream);
  // carrier = amp * np.sin(2*np.pi*3e3*time + modulation)
  (carrier = amp * sin(2 * M_PI * 3000 * time + modulation)).run(stream);
  // noise = 0.01 * fs / 2 * np.random.randn(time.shape)
  (noise = sqrt(0.01 * fs / 2) * randDataView).run(stream);
  // noise *= np.exp(-time/5)
  (noise = noise * exp(-1.0f * time / 5.0f)).run(stream);
  // x = carrier + noise
  (x = carrier + noise).run(stream);

  for (uint32_t i = 0; i < 2; i++) {
    // Record graph on second loop to get rid of plan caching in the graph
    if (i == 1) {
      cudaStreamBeginCapture(stream, cudaStreamCaptureModeGlobal);
    }

    // DFT Sample Frequencies (rfftfreq)
    (freqs = (1.0 / (static_cast<float>(nfft) * 1 / fs)) *
               linspace<0>(half_win, 0.0f, static_cast<float>(nfft) / 2.0f))
        .run(stream);

    // Create overlapping matrix of segments.
    auto stackedMatrix = x.OverlapView({nperseg}, {nstep});
    // FFT along rows
    fft(fftStackedMatrix, stackedMatrix, 0, stream);
    // Absolute value
    (fftStackedMatrix = conj(fftStackedMatrix) * fftStackedMatrix)
        .run(stream);
    // Get real part and transpose
    auto Sxx = fftStackedMatrix.RealView().Permute({1, 0});

    // Spectral time axis
    (s_time = linspace<0>(s_time_shape, static_cast<float>(nperseg) / 2.0f,
                           static_cast<float>(N - nperseg) / 2.0f + 1) /
                fs)
        .run(stream);

    if (i == 1) {
      cudaStreamEndCapture(stream, &graph);
      cudaGraphInstantiate(&instance, graph, NULL, NULL, 0);

#if MATX_ENABLE_VIZ
      // Generate a spectrogram visualization using a contour plot
      viz::contour(time, freqs, Sxx);
#else
      printf("Not outputting plot since visualizations disabled\n");
#endif
    }
  }

  // Time graph execution of same kernels
  cudaEventRecord(start, stream);
  for (uint32_t i = 0; i < num_iterations; i++) {
    cudaGraphLaunch(instance, stream);
  }
  cudaEventRecord(stop, stream);
  cudaStreamSynchronize(stream);
  cudaEventElapsedTime(&time_ms, start, stop);

  printf("Spectrogram Time With Graphs = %.2fus per iteration\n",
         time_ms * 1e3 / num_iterations);

  cudaEventDestroy(start);
  cudaEventDestroy(stop);
  cudaStreamDestroy(stream);
  CUDA_CHECK_LAST_ERROR();
  MATX_EXIT_HANDLER();
}<|MERGE_RESOLUTION|>--- conflicted
+++ resolved
@@ -84,11 +84,7 @@
   tensor_t<float, 1> carrier({N});
   tensor_t<float, 1> noise({N});
   tensor_t<float, 1> x({N});
-<<<<<<< HEAD
-  auto freqs = make_tensor<float, 1>({nfft / 2 + 1});
-=======
-  auto freqs = make_tensor<float>(half_win);
->>>>>>> 001f7dea
+  auto freqs = make_tensor<float, 1>(half_win);
   tensor_t<complex, 2> fftStackedMatrix(
       {(N - noverlap) / nstep, nfft / 2 + 1});
   tensor_t<float, 1> s_time({(N - noverlap) / nstep});
@@ -147,7 +143,7 @@
       viz::contour(time, freqs, Sxx);
 #else
       printf("Not outputting plot since visualizations disabled\n");
-#endif
+#endif            
     }
   }
 
